--- conflicted
+++ resolved
@@ -109,20 +109,12 @@
     switch (value.GetKnownValueTypeIndex()) {
 
 // Cases for known types.
-<<<<<<< HEAD
-#define VT_CASE_FOR_TYPE_INDEX(r, unused, elem)                                \
-=======
-#define VT_CASE_FOR_TYPE_INDEX(unused, elem)                                \
->>>>>>> 72903baa
+#define VT_CASE_FOR_TYPE_INDEX(unused, elem)                                   \
         case VtGetKnownValueTypeIndex<VT_TYPE(elem)>():                        \
             return Vt_ValueVisitDetail::Visit<VT_TYPE(elem)>(                  \
                 value, std::forward<Visitor>(visitor), 0);                     \
             break;
-<<<<<<< HEAD
-BOOST_PP_SEQ_FOR_EACH(VT_CASE_FOR_TYPE_INDEX, ~, VT_VALUE_TYPES)
-=======
 TF_PP_SEQ_FOR_EACH(VT_CASE_FOR_TYPE_INDEX, ~, VT_VALUE_TYPES)
->>>>>>> 72903baa
 #undef VT_CASE_FOR_TYPE_INDEX
     
         default:
