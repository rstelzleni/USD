--- conflicted
+++ resolved
@@ -29,10 +29,7 @@
 
 #include <algorithm>
 #include <array>
-<<<<<<< HEAD
-=======
 #include <limits>
->>>>>>> da57a76e
 #include <string_view>
 
 PXR_NAMESPACE_USING_DIRECTIVE
@@ -161,13 +158,8 @@
 
         std::array<uint32_t, 5> codePoints{0};
         const std::array<uint32_t, 5> expectedCodePoints{{
-<<<<<<< HEAD
-            TfUtf8CodePointIterator::INVALID_CODE_POINT, 0x61, 0x62,
-            TfUtf8CodePointIterator::INVALID_CODE_POINT, 0x63}};
-=======
             TfUtf8InvalidCodePoint.AsUInt32(), 0x61, 0x62,
             TfUtf8InvalidCodePoint.AsUInt32(), 0x63}};
->>>>>>> da57a76e
         std::copy(std::cbegin(uv), uv.EndAsIterator(), std::begin(codePoints));
         TF_AXIOM(codePoints == expectedCodePoints);
     }
@@ -181,15 +173,6 @@
 
         std::array<uint32_t, 7> codePoints{0};
         const std::array<uint32_t, 7> expectedCodePoints{{
-<<<<<<< HEAD
-            TfUtf8CodePointIterator::INVALID_CODE_POINT, 0x61,
-            TfUtf8CodePointIterator::INVALID_CODE_POINT, 0x62,
-            TfUtf8CodePointIterator::INVALID_CODE_POINT, 0x63,
-            TfUtf8CodePointIterator::INVALID_CODE_POINT}};
-        std::copy(std::cbegin(uv), uv.EndAsIterator(), std::begin(codePoints));
-        TF_AXIOM(codePoints == expectedCodePoints);
-    }
-=======
             TfUtf8InvalidCodePoint.AsUInt32(), 0x61,
             TfUtf8InvalidCodePoint.AsUInt32(), 0x62,
             TfUtf8InvalidCodePoint.AsUInt32(), 0x63,
@@ -231,7 +214,6 @@
         TF_AXIOM(TfStringify(surrogateCodePoint) ==
                  TfStringify(TfUtf8InvalidCodePoint));
     }
->>>>>>> da57a76e
     return true;
 }
 
