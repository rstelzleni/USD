//
// Copyright 2018 Pixar
//
// Licensed under the Apache License, Version 2.0 (the "Apache License")
// with the following modification; you may not use this file except in
// compliance with the Apache License and the following modification to it:
// Section 6. Trademarks. is deleted and replaced with:
//
// 6. Trademarks. This License does not grant permission to use the trade
//    names, trademarks, service marks, or product names of the Licensor
//    and its affiliates, except as required to comply with Section 4(c) of
//    the License and to reproduce the content of the NOTICE file.
//
// You may obtain a copy of the Apache License at
//
//     http://www.apache.org/licenses/LICENSE-2.0
//
// Unless required by applicable law or agreed to in writing, software
// distributed under the Apache License with the above modification is
// distributed on an "AS IS" BASIS, WITHOUT WARRANTIES OR CONDITIONS OF ANY
// KIND, either express or implied. See the Apache License for the specific
// language governing permissions and limitations under the Apache License.
//
#include "pxr/imaging/hdx/colorCorrectionTask.h"
#include "pxr/imaging/hdx/package.h"
#include "pxr/imaging/hd/aov.h"
#include "pxr/imaging/hd/perfLog.h"
#include "pxr/imaging/hd/renderBuffer.h"
#include "pxr/imaging/hd/tokens.h"
#include "pxr/imaging/hf/perfLog.h"
#include "pxr/imaging/hio/glslfx.h"
#include "pxr/base/tf/getenv.h"

#include "pxr/imaging/hgi/graphicsCmds.h"
#include "pxr/imaging/hgi/graphicsCmdsDesc.h"
#include "pxr/imaging/hgi/hgi.h"
#include "pxr/imaging/hgi/tokens.h"
#include "pxr/base/work/dispatcher.h"

#include <iostream>

#ifdef PXR_OCIO_PLUGIN_ENABLED
    #include <OpenColorIO/OpenColorIO.h>
    namespace OCIO = OCIO_NAMESPACE;
#endif

PXR_NAMESPACE_OPEN_SCOPE

TF_DEFINE_PRIVATE_TOKENS(
    _tokens,
    ((colorCorrectionVertex,    "ColorCorrectionVertex"))
    ((colorCorrectionFragment,  "ColorCorrectionFragment"))
    (colorCorrectionShader)
);

static const int HDX_DEFAULT_LUT3D_SIZE_OCIO = 65;

class HdxColorCorrectionTask::_Impl {
public:
    _Impl() {}

    WorkDispatcher _workDispatcher;
};

HdxColorCorrectionTaskParams::HdxColorCorrectionTaskParams()
  : colorCorrectionMode(HdxColorCorrectionTokens->disabled)
  , lut3dSizeOCIO(HDX_DEFAULT_LUT3D_SIZE_OCIO)
{
}

HdxColorCorrectionTask::HdxColorCorrectionTask(
    HdSceneDelegate* delegate,
    SdfPath const& id)
  : HdxTask(id),
    _impl(new _Impl)
{
    _params.lut3dSizeOCIO = HDX_DEFAULT_LUT3D_SIZE_OCIO;
}

HdxColorCorrectionTask::~HdxColorCorrectionTask()
{
    // If we had queued up work in Sync(), we expect a subsequent
    // invokation of Execute() will have waited on completion.
    // However, as a precaution, cancel and wait on any tasks here.
    _impl->_workDispatcher.Cancel();
    _impl->_workDispatcher.Wait();

    if (_aovSampler) {
        _GetHgi()->DestroySampler(&_aovSampler);
    }

    // Only for version 2 and above
    for (BufferInfo &buffer : _bufferConstants) {
        _GetHgi()->DestroyBuffer(&buffer.handle);
    }
    _bufferConstants.clear();

    // Only for version 2 and above
    for (TextureSamplerInfo &textureLut : _textureLUTs) {
        _GetHgi()->DestroyTexture(&textureLut.texHandle);
        _GetHgi()->DestroySampler(&textureLut.samplerHandle);
    }
    _textureLUTs.clear();

    if (_vertexBuffer) {
        _GetHgi()->DestroyBuffer(&_vertexBuffer);
    }

    if (_indexBuffer) {
        _GetHgi()->DestroyBuffer(&_indexBuffer);
    }

    if (_shaderProgram) {
        _DestroyShaderProgram();
    }

    if (_resourceBindings) {
        _GetHgi()->DestroyResourceBindings(&_resourceBindings);
    }

    if (_pipeline) {
        _GetHgi()->DestroyGraphicsPipeline(&_pipeline);
    }
}

bool
HdxColorCorrectionTask::_GetUseOcio() const
{
    // Client can choose to use Hydra's build-in sRGB color correction or use
    // OpenColorIO for color correction in which case we insert extra OCIO code.
    #ifdef PXR_OCIO_PLUGIN_ENABLED
        // Only use if $OCIO environment variable is set.
        // (Otherwise this option should be disabled.)
        if (TfGetenv("OCIO") == "") {
            return false;
        }

        return _params.colorCorrectionMode == HdxColorCorrectionTokens->openColorIO;
    #else
        return false;
    #endif
}



#ifdef PXR_OCIO_PLUGIN_ENABLED

#if OCIO_VERSION_HEX < 0x02000000

void
HdxColorCorrectionTask::_CreateOpenColorIOResourcesImpl(
    Hgi *hgi,
    HdxColorCorrectionTaskParams const& params,
    HdxColorCorrectionTask::_OCIOResources *result)
{
    HD_TRACE_FUNCTION();

    // Clear out any prior resource descriptions
    result->luts.clear();
    result->ubos.clear();
    result->gpuShaderText.clear();

    // Use client provided OCIO values, or use default fallback values
    OCIO::ConstConfigRcPtr config = OCIO::GetCurrentConfig();

    const char* display = params.displayOCIO.empty() ?
                            config->getDefaultDisplay() :
                            params.displayOCIO.c_str();

    const char* view = params.viewOCIO.empty() ?
                        config->getDefaultView(display) :
                        params.viewOCIO.c_str();

    std::string inputColorSpace = params.colorspaceOCIO;
    if (inputColorSpace.empty()) {
        OCIO::ConstColorSpaceRcPtr cs = config->getColorSpace("default");
        if (cs) {
            inputColorSpace = cs->getName();
        } else {
            inputColorSpace = OCIO::ROLE_SCENE_LINEAR;
        }
    }

    // Setup the transformation we need to apply
    OCIO::DisplayTransformRcPtr transform =
        OCIO::DisplayTransform::Create();
    transform->setDisplay(display);
    transform->setView(view);
    transform->setInputColorSpaceName(inputColorSpace.c_str());
    if (!params.looksOCIO.empty()) {
        transform->setLooksOverride(params.looksOCIO.c_str());
        transform->setLooksOverrideEnabled(true);
    } else {
        transform->setLooksOverrideEnabled(false);
    }


    OCIO::ConstProcessorRcPtr processor = config->getProcessor(transform);

    // Create a GPU Shader Description
    OCIO::GpuShaderDesc shaderDesc;
    shaderDesc.setLanguage(OCIO::GPU_LANGUAGE_GLSL_1_3);
    shaderDesc.setFunctionName("OCIODisplay");
    shaderDesc.setLut3DEdgeLen(params.lut3dSizeOCIO);

    // Compute the 3D LUT.
    // In this version of the OCIO API we have one LUT entry.
    result->luts.resize(1);
    _TextureSamplerDesc &lut = result->luts[0];
    const int num3Dentries =
        3 * params.lut3dSizeOCIO * params.lut3dSizeOCIO * params.lut3dSizeOCIO;
    lut.samples.resize(num3Dentries);
    processor->getGpuLut3D(lut.samples.data(), shaderDesc);

    // Set up Hgi texture description
    HgiTextureDesc &texDesc = lut.textureDesc;
    texDesc.debugName = "OCIO 3d LUT texture";
    texDesc.type = HgiTextureType3D;
    texDesc.dimensions = GfVec3i(params.lut3dSizeOCIO);
    texDesc.format = HgiFormatFloat32Vec3;
    texDesc.initialData = lut.samples.data();
    texDesc.layerCount = 1;
    texDesc.mipLevels = 1;
    texDesc.pixelsByteSize = lut.samples.size() * sizeof(lut.samples[0]);
    texDesc.sampleCount = HgiSampleCount1;
    texDesc.usage = HgiTextureUsageBitsShaderRead;

    // Set up Hgi sampler description
    HgiSamplerDesc &sampDesc = lut.samplerDesc;
    sampDesc.debugName = "OCIO 3d LUT sampler";
    sampDesc.magFilter = HgiSamplerFilterLinear;
    sampDesc.minFilter = HgiSamplerFilterLinear;
    sampDesc.addressModeU = HgiSamplerAddressModeClampToEdge;
    sampDesc.addressModeV = HgiSamplerAddressModeClampToEdge;

    // Generate shader code
    result->gpuShaderText = processor->getGpuShaderText(shaderDesc);
}

std::string
HdxColorCorrectionTask::_CreateOpenColorIOShaderCode(
    std::string &ocioGpuShaderText, HgiShaderFunctionDesc &fragDesc)
{
    return "#define OCIO_DISPLAY_FUNC(inCol) OCIODisplay(inCol, Lut3DIn)";
}

#else // OCIO_VERSION_HEX >= 0x02000000

static void
_RGBtoRGBA(float const* lutValues,
           int& valueCount,
           std::vector<float>& float4AdaptedLutValues)
{
    if(valueCount % 3 != 0) {
        TF_WARN("Value count should be divisible by 3.");
        return;
    }

    valueCount = valueCount * 4 / 3;
    if(lutValues != nullptr) {
        float4AdaptedLutValues.resize(valueCount);
        const float *rgbLutValuesIt = lutValues;
        float *rgbaLutValuesIt = float4AdaptedLutValues.data();
        const float *end = rgbaLutValuesIt + valueCount;

        while(rgbaLutValuesIt != end) {
            *rgbaLutValuesIt++ = *rgbLutValuesIt++;
            *rgbaLutValuesIt++ = *rgbLutValuesIt++;
            *rgbaLutValuesIt++ = *rgbLutValuesIt++;
            *rgbaLutValuesIt++ = 1.0f;
        }
    }
}

// Helper struct to hold a templated helper method using a type
// (_UniformBufferDesc) private to HdxColorCorrectionTask.
struct HdxColorCorrectionTask_UboBuilder {
    using _UniformBufferDesc = HdxColorCorrectionTask::_UniformBufferDesc;
    std::vector<_UniformBufferDesc> &ubos;

    template<typename T, int N=1>
    void Add(std::string const& typeName,
             std::string const& name,
             T const* values, uint32_t count = 1)
    {
        // Set the dummy value to 123456789
        // that is easily recognizable in a buffer
        const T dummyValue = T(123456789);
        T const* v = count == 0 ? &dummyValue : values;
        size_t dataSize = (count == 0) ? sizeof(T) : count * N * sizeof(T);
        ubos.emplace_back(
            _UniformBufferDesc{
                typeName, name,
                std::vector<uint8_t>(), (uint32_t)dataSize, count});
        ubos.back().data.resize(dataSize);
        memcpy(ubos.back().data.data(), v, dataSize);
    }
};

void
HdxColorCorrectionTask::_CreateOpenColorIOResourcesImpl(
    Hgi *hgi,
    HdxColorCorrectionTaskParams const& params,
    HdxColorCorrectionTask::_OCIOResources *result)
{
    HD_TRACE_FUNCTION();

    // Clear out any prior resource descriptions
    result->luts.clear();
    result->ubos.clear();
    result->gpuShaderText.clear();

    // Use client provided OCIO parameters, or use default fallback values
    OCIO::ConstConfigRcPtr config = OCIO::GetCurrentConfig();

    const char* display = params.displayOCIO.empty() ?
                            config->getDefaultDisplay() :
                            params.displayOCIO.c_str();

    const char* view = params.viewOCIO.empty() ?
                        config->getDefaultView(display) :
                        params.viewOCIO.c_str();

    std::string inputColorSpace = params.colorspaceOCIO;
    if (inputColorSpace.empty()) {
        OCIO::ConstColorSpaceRcPtr cs = config->getColorSpace("default");
        if (cs) {
            inputColorSpace = cs->getName();
        } else {
            inputColorSpace = OCIO::ROLE_SCENE_LINEAR;
        }
    }

    // Setup the transformation we need to apply
    OCIO::DisplayViewTransformRcPtr transform =
        OCIO::DisplayViewTransform::Create();
    transform->setDisplay(display);
    transform->setView(view);
    transform->setSrc(inputColorSpace.c_str());
    if (!params.looksOCIO.empty()) {
        transform->setDisplay(params.looksOCIO.c_str());
        transform->setLooksBypass(true);
    } else {
        transform->setLooksBypass(false);
    }

    // OCIO processors
    OCIO::ConstProcessorRcPtr processor = config->getProcessor(transform);
    OCIO::ConstGPUProcessorRcPtr gpuProcessor =
                processor->getDefaultGPUProcessor();

    // Create a GPU Shader Description
    OCIO::GpuShaderDescRcPtr shaderDesc =
                OCIO::GpuShaderDesc::CreateShaderDesc();
    shaderDesc->setFunctionName("OCIODisplay");
    const float *lutValues = nullptr;
    shaderDesc->setLanguage(
        hgi->GetAPIName() == HgiTokens->OpenGL ?
                    OCIO::GPU_LANGUAGE_GLSL_4_0 :
                    OCIO::GPU_LANGUAGE_MSL_2_0);
    gpuProcessor->extractGpuShaderInfo(shaderDesc);

    //
    // 3D LUT textures
    //
    for (size_t i = 0; i < shaderDesc->getNum3DTextures(); ++i) {
        const char* textureName;
        const char* samplerName;
        uint32_t edgeLen;
        OCIO::Interpolation interpolation;

        shaderDesc->get3DTextureValues(i, lutValues);
        shaderDesc->get3DTexture(i, textureName, samplerName,
                                    edgeLen, interpolation);

        int channelPerPix = 3;
        int valueCount = channelPerPix*edgeLen*edgeLen*edgeLen;
        HgiFormat fmt = HgiFormatFloat32Vec3;
        // HgiFormatFloat32Vec3 not supported on metal.
        // Adapt to HgiFormatFloat32Vec4
        std::vector<float> float4AdaptedLutValues;
        _RGBtoRGBA(lutValues, valueCount, float4AdaptedLutValues);
        fmt = HgiFormatFloat32Vec4;
        channelPerPix = 4;
        lutValues = float4AdaptedLutValues.data();

        // Texture description
        HgiTextureDesc texDesc;
        texDesc.debugName = textureName;
        texDesc.type = HgiTextureType3D;
        texDesc.dimensions = GfVec3i(edgeLen);
        texDesc.format = fmt;
        texDesc.layerCount = 1;
        texDesc.mipLevels = 1;
        texDesc.pixelsByteSize = sizeof(float) * valueCount;
        texDesc.sampleCount = HgiSampleCount1;
        texDesc.usage = HgiTextureUsageBitsShaderRead;

        // Sampler description
        HgiSamplerDesc sampDesc;
        sampDesc.debugName = samplerName;
        sampDesc.magFilter = HgiSamplerFilterLinear;
        sampDesc.minFilter = HgiSamplerFilterLinear;
        sampDesc.addressModeU = HgiSamplerAddressModeClampToEdge;
        sampDesc.addressModeV = HgiSamplerAddressModeClampToEdge;

        result->luts.emplace_back(
            _TextureSamplerDesc{
                texDesc, sampDesc, float4AdaptedLutValues});
    }

    //
    // 1D and 2D LUT textures
    //
    for(size_t i = 0; i < shaderDesc->getNumTextures(); ++i) {
        const char* textureName;
        const char* samplerName;
        uint32_t width, height;
        OCIO::GpuShaderCreator::TextureType channel;
        OCIO::Interpolation interpolation;
        shaderDesc->getTexture(i, textureName, samplerName, width, height,
                                channel, interpolation);
        shaderDesc->getTextureValues(i, lutValues);

        int channelPerPix =
            channel == OCIO::GpuShaderCreator::TextureType::TEXTURE_RED_CHANNEL
                ? 1 : 4;
        int valueCount = channelPerPix*width*height;
        HgiFormat fmt =
            channelPerPix == 1 ? HgiFormatFloat32 : HgiFormatFloat32Vec3;
        std::vector<float> float4AdaptedLutValues;
        if(fmt == HgiFormatFloat32Vec3) {
            // HgiFormatFloat32Vec3 not supported on metal.
            // Adapt to HgiFormatFloat32Vec4
            _RGBtoRGBA(lutValues, valueCount, float4AdaptedLutValues);
            fmt = HgiFormatFloat32Vec4;
            channelPerPix = 4;
            lutValues = float4AdaptedLutValues.data();
        }

        // Texture description
        HgiTextureDesc texDesc;
        texDesc.debugName = textureName;
        texDesc.type = height == 1 ? HgiTextureType1D : HgiTextureType2D;
        texDesc.dimensions = GfVec3i(width, height, 1);
        texDesc.format = fmt;
        texDesc.layerCount = 1;
        texDesc.mipLevels = 1;
        texDesc.pixelsByteSize = sizeof(float) * valueCount;
        texDesc.sampleCount = HgiSampleCount1;
        texDesc.usage = HgiTextureUsageBitsShaderRead;

        // Sampler description
        HgiSamplerDesc sampDesc;
        sampDesc.magFilter =
            interpolation == OCIO::Interpolation::INTERP_NEAREST ?
                HgiSamplerFilterNearest : HgiSamplerFilterLinear;
        sampDesc.minFilter =
            interpolation == OCIO::Interpolation::INTERP_NEAREST ?
                HgiSamplerFilterNearest : HgiSamplerFilterLinear;
        sampDesc.addressModeU = HgiSamplerAddressModeClampToEdge;
        sampDesc.addressModeV = HgiSamplerAddressModeClampToEdge;

        result->luts.emplace_back(
            _TextureSamplerDesc{
                texDesc, sampDesc, float4AdaptedLutValues});
    }

    //
    // Uniform buffers
    //
    HdxColorCorrectionTask_UboBuilder uboBuilder { result->ubos };
    for (uint32_t i=0, n=shaderDesc->getNumUniforms(); i<n; ++i) {
        OCIO::GpuShaderDesc::UniformData data;
        std::string name = shaderDesc->getUniform(i, data);
        switch(data.m_type) {
        case OCIO::UNIFORM_BOOL:
            {
                int v = data.m_getBool();
                uboBuilder.Add<int>("int", name, &v);
            }
            break;
        case OCIO::UNIFORM_DOUBLE:
            {
                float v = data.m_getDouble();
                uboBuilder.Add<float>("float", name, &v);
            }
            break;
        case OCIO::UNIFORM_FLOAT3:
            {
                float const* v = data.m_getFloat3().data();
                uboBuilder.Add<float, 3>("vec3", name, v);
            }
            break;
        case OCIO::UNIFORM_VECTOR_INT:
            {
                int bufferLength = data.m_vectorInt.m_getSize();
                uboBuilder.Add<int>("int", name,
                                    data.m_vectorInt.m_getVector(),
                                    bufferLength);
            }
            break;
        case OCIO::UNIFORM_VECTOR_FLOAT:
            {
                int bufferLength = data.m_vectorFloat.m_getSize();
                uboBuilder.Add<float>("float", name,
                                      data.m_vectorFloat.m_getVector(),
                                      bufferLength);
            }
            break;
        case OCIO::UNIFORM_UNKNOWN:
        default:
            TF_CODING_ERROR("Unknown Uniform");
            break;
        };
    }

    //
    // Constant values
    //
    result->constantValues.reserve(1024);
    result->constantValues.resize(sizeof(_screenSize));
    for (_UniformBufferDesc const &uboDesc : result->ubos) {
        if (uboDesc.count == 1) {
            result->constantValues.insert(result->constantValues.end(),
                                          uboDesc.data.begin(),
                                          uboDesc.data.end());
            if (uboDesc.typeName == "vec3") {
                const float zero = 0.0f;
                result->constantValues.insert(result->constantValues.end(),
                        (const unsigned char*)&zero,
                        (const unsigned char*)&zero + sizeof(float));
            }
        } else {
            result->constantValues.insert(result->constantValues.end(),
                    (const unsigned char*)&uboDesc.count,
                    (const unsigned char*)&uboDesc.count + sizeof(uint32_t));
        }
    }

    // Generate shader code
    result->gpuShaderText = shaderDesc->getShaderText();
}

std::string
HdxColorCorrectionTask::_CreateOpenColorIOShaderCode(
    std::string &ocioGpuShaderText, HgiShaderFunctionDesc &fragDesc)
{
    std::string fsCode;

    fsCode += "#define OCIO_DISPLAY_FUNC(inCol) OCIODisplay(";
    int bindingIdx = 1;
    for(TextureSamplerInfo const &texInfo : _textureLUTs) {
        HgiShaderFunctionAddTexture(
            &fragDesc, texInfo.texName, bindingIdx, texInfo.dim);
        ++bindingIdx;
        if(_GetHgi()->GetAPIName() == HgiTokens->Metal)
        {
            fsCode += "textureBind_" + texInfo.texName + ",";
            fsCode += "samplerBind_" + texInfo.texName + ",";
        }
        else
        {
            // For OpenGL case:
            // Since OCIO textures don't have a binding index, we use
            // the declaration provided by Hgi that has a proper
            // binding and layout. Therefore we subsitute sampler
            // name in the shader code in all its use-cases with the
            // one Hgi provides.
            if (TF_VERIFY(!texInfo.texName.empty() &&
                          !texInfo.samplerName.empty())) {
                const size_t texNameLength = texInfo.texName.length();
                const size_t samplerNameLength = texInfo.samplerName.length();

                size_t offset = ocioGpuShaderText.find(texInfo.samplerName);
                if (offset != std::string::npos)
                {
                    offset += samplerNameLength;
                        // ignore first occurance that is variable definition
                    offset = ocioGpuShaderText.find(
                                    texInfo.samplerName, offset);
                    while (offset != std::string::npos)
                    {
                        ocioGpuShaderText.replace(
                            offset, samplerNameLength,
                            texInfo.texName.c_str(), texNameLength);

                        offset += texNameLength;
                        offset = ocioGpuShaderText.find(
                                    texInfo.samplerName, offset);
                    }
                }
            }
        }
    }
    for(BufferInfo const &buffInfo : _bufferConstants) {
        if(buffInfo.count == 1)
        {
            if(_GetHgi()->GetAPIName() == HgiTokens->Metal)
            {
                HgiShaderFunctionAddConstantParam(&fragDesc, buffInfo.name, buffInfo.typeName);
                fsCode += buffInfo.name + ", ";
            }
        }
        else
        {
            HgiShaderFunctionAddConstantParam(&fragDesc,
                                        buffInfo.name+"_count", "int");

            HgiShaderFunctionAddBuffer(&fragDesc, buffInfo.name,
                                        buffInfo.typeName, bindingIdx++,
                                        HgiBindingTypeUniformArray);

            if(_GetHgi()->GetAPIName() == HgiTokens->Metal)
            {
                fsCode += buffInfo.name + ", ";
                fsCode += buffInfo.name + "_count, ";
            }
            else
            {
                // for OpenGL case:
                // Rename the OCIO uniform array variable provided since
                // we use Hgi defined uniform buffer instead.
                size_t offset = ocioGpuShaderText.find(buffInfo.name);
                if (offset != std::string::npos)
                {
                    std::string dummyUniformName = buffInfo.name + "_dummy";
                    ocioGpuShaderText.replace(
                        offset, buffInfo.name.length(),
                        dummyUniformName.c_str(), dummyUniformName.length());
                }
            }
        }
    }
    fsCode += " inCol)\n";

    return fsCode;
}

#endif // OCIO_VERSION_HEX >= 0x02000000

#else // PXR_OCIO_PLUGIN_ENABLED

void
HdxColorCorrectionTask::_CreateOpenColorIOResourcesImpl(
    Hgi *hgi,
    HdxColorCorrectionTaskParams const& params,
    HdxColorCorrectionTask::_OCIOResources *result)
{
    TF_UNUSED(params);
    TF_UNUSED(result);
}

std::string
HdxColorCorrectionTask::_CreateOpenColorIOShaderCode(
    std::string &ocioGpuShaderText, HgiShaderFunctionDesc &fragDesc)
{
    TF_UNUSED(ocioGpuShaderText);
    TF_UNUSED(fragDesc);
    return std::string();
}

#endif // PXR_OCIO_PLUGIN_ENABLED

void
HdxColorCorrectionTask::_CreateOpenColorIOResources(
    Hgi *hgi,
    HdxColorCorrectionTaskParams const& params,
    _OCIOResources *result)
{
    // Put any calls to OCIO within a try-catch.
    try {
        _CreateOpenColorIOResourcesImpl(hgi, params, result);
    } catch (const std::exception& e) {
        TF_WARN("_CreateOpenColorIOResourcesImpl threw a C++ exception: %s",
            e.what());
    } catch (...) {
        TF_WARN("_CreateOpenColorIOResourcesImpl threw a C++ exception.");
    }
}

void
HdxColorCorrectionTask::_CreateOpenColorIOLUTBindings(
    HgiResourceBindingsDesc &resourceDesc)
{
    uint32_t bindingIdx = 1;
    for (TextureSamplerInfo const &texSamp : _textureLUTs) {
        HgiTextureBindDesc texBind1;
        texBind1.bindingIndex = bindingIdx++;
        texBind1.stageUsage = HgiShaderStageFragment;
        texBind1.writable = false;
        texBind1.textures.push_back(texSamp.texHandle);
        texBind1.samplers.push_back(texSamp.samplerHandle);
        resourceDesc.textures.push_back(std::move(texBind1));
    }
    for(BufferInfo const &buff : _bufferConstants) {
        if(buff.count > 1)
        {
            HgiBufferBindDesc bufBind0;
            bufBind0.bindingIndex = bindingIdx++;
            bufBind0.resourceType = HgiBindResourceTypeUniformBuffer;
            bufBind0.stageUsage = HgiShaderStageFragment;
            bufBind0.writable = false;
            bufBind0.offsets.push_back(0);
            bufBind0.buffers.push_back(buff.handle);
            resourceDesc.buffers.push_back(std::move(bufBind0));
        }
    }
}

void
HdxColorCorrectionTask::_SetConstants(HgiGraphicsCmds *gfxCmds)
{
    if (_ocioResources.constantValues.size() < sizeof(_screenSize)) {
        _ocioResources.constantValues.resize(sizeof(_screenSize));
    }
    memcpy(_ocioResources.constantValues.data(),
           _screenSize, sizeof(_screenSize));

    gfxCmds->SetConstantValues(
        _pipeline,
        HgiShaderStageFragment,
        0,
        static_cast<uint32_t>(_ocioResources.constantValues.size()),
        _ocioResources.constantValues.data());
}

static unsigned char
_TextureDimensionCount(HgiTextureDesc &texDesc)
{
    switch (texDesc.type) {
    case HgiTextureType1D:
        return 1;
    case HgiTextureType2D:
        return 2;
    case HgiTextureType3D:
        return 3;
    default:
        TF_CODING_ERROR("Unhandled case");
        return 1;
    }
}

bool
HdxColorCorrectionTask::_CreateShaderResources()
{
    if (_shaderProgram) {
        return true;
    }

    bool useOCIO =_GetUseOcio();
    if (useOCIO) {
        // Ensure the OICO resource prep task has completed.
        _workDispatcher.Wait();
        // Don't use OCIO if we weren't able to fill _ocioResources.
        useOCIO = !_ocioResources.gpuShaderText.empty();
    }

    const HioGlslfx glslfx(
            HdxPackageColorCorrectionShader(), HioGlslfxTokens->defVal);

    // Setup the vertex shader
    std::string vsCode;
    HgiShaderFunctionDesc vertDesc;
    vertDesc.debugName = _tokens->colorCorrectionVertex.GetString();
    vertDesc.shaderStage = HgiShaderStageVertex;
    HgiShaderFunctionAddStageInput(
        &vertDesc, "position", "vec4");
    HgiShaderFunctionAddStageInput(
        &vertDesc, "uvIn", "vec2");
    HgiShaderFunctionAddStageOutput(
        &vertDesc, "gl_Position", "vec4", "position");
    HgiShaderFunctionAddStageOutput(
        &vertDesc, "uvOut", "vec2");
    vsCode += glslfx.GetSource(_tokens->colorCorrectionVertex);
    vertDesc.shaderCode = vsCode.c_str();
    HgiShaderFunctionHandle vertFn = _GetHgi()->CreateShaderFunction(vertDesc);

    // Setup the fragment shader
    std::string fsCode;
    HgiShaderFunctionDesc fragDesc;
    HgiShaderFunctionAddStageInput(
        &fragDesc, "uvOut", "vec2");
    HgiShaderFunctionAddTexture(
        &fragDesc, "colorIn", /*bindIndex = */0);
#if OCIO_VERSION_HEX < 0x02000000
    if (useOCIO) {
        HgiShaderFunctionAddTexture(
            &fragDesc, "Lut3DIn", /*bindIndex = */1, /*dimensions = */3);
    }
#endif
    HgiShaderFunctionAddStageOutput(
        &fragDesc, "hd_FragColor", "vec4", "color");
    HgiShaderFunctionAddConstantParam(
        &fragDesc, "screenSize", "vec2");
    fragDesc.debugName = _tokens->colorCorrectionFragment.GetString();
    fragDesc.shaderStage = HgiShaderStageFragment;
    if (useOCIO) {
        fsCode += "#define GLSLFX_USE_OCIO\n";
        // Our current version of OCIO outputs 130 glsl and texture3D is
        // removed from glsl in 140.
        fsCode += "#define texture3D texture\n";

<<<<<<< HEAD
=======
        // Ensure the OICO resource prep task has completed.
        _impl->_workDispatcher.Wait();

>>>>>>> c63bc899
        // Discard prior GPU resources.
        for (TextureSamplerInfo &textureLut : _textureLUTs) {
            _GetHgi()->DestroyTexture(&textureLut.texHandle);
            _GetHgi()->DestroySampler(&textureLut.samplerHandle);
        }
        _textureLUTs.clear();
        for (BufferInfo &buffer : _bufferConstants) {
            _GetHgi()->DestroyBuffer(&buffer.handle);
        }
        _bufferConstants.clear();

        // Create new GPU resources.
        for (_TextureSamplerDesc lut: _ocioResources.luts) {
            lut.textureDesc.initialData = lut.samples.data();
            _textureLUTs.emplace_back(
                TextureSamplerInfo{
                _TextureDimensionCount(lut.textureDesc),
                lut.textureDesc.debugName,
                _GetHgi()->CreateTexture(lut.textureDesc),
                lut.samplerDesc.debugName,
                _GetHgi()->CreateSampler(lut.samplerDesc)});
        }
        for (_UniformBufferDesc const &ubo : _ocioResources.ubos) {
            HgiBufferDesc bufferDesc;
            bufferDesc.usage = HgiBufferUsageUniform;
            bufferDesc.debugName = ubo.name;
            bufferDesc.initialData = ubo.data.data();
            bufferDesc.byteSize = ubo.data.size();
            if (bufferDesc.byteSize == 0) {
                // Set the dummy value to 123456789
                // that is easily recognizable in a buffer
                static int dummyVal = 123456789;
                bufferDesc.byteSize = 4;
                bufferDesc.initialData = &dummyVal;
            }
            _bufferConstants.emplace_back(
                BufferInfo {
                ubo.typeName, ubo.name, ubo.count,
                ubo.count > 1 ? _GetHgi()->CreateBuffer(bufferDesc) :
                HgiHandle<HgiBuffer>() });
        }

        fsCode += _CreateOpenColorIOShaderCode(
            _ocioResources.gpuShaderText, fragDesc);

        fsCode = fsCode + _ocioResources.gpuShaderText;

        // Clear out requested descriptions now that we are done
        _ocioResources.luts.clear();
        _ocioResources.ubos.clear();
        _ocioResources.gpuShaderText.clear();
    }
    fsCode += glslfx.GetSource(_tokens->colorCorrectionFragment);

    fragDesc.shaderCode = fsCode.c_str();
    HgiShaderFunctionHandle fragFn = _GetHgi()->CreateShaderFunction(fragDesc);

    // Setup the shader program
    HgiShaderProgramDesc programDesc;
    programDesc.debugName =_tokens->colorCorrectionShader.GetString();
    programDesc.shaderFunctions.push_back(std::move(vertFn));
    programDesc.shaderFunctions.push_back(std::move(fragFn));
    _shaderProgram = _GetHgi()->CreateShaderProgram(programDesc);

    if (!_shaderProgram->IsValid() || !vertFn->IsValid() || !fragFn->IsValid()){
        TF_CODING_ERROR("Failed to create color correction shader");
        _PrintCompileErrors();
        _DestroyShaderProgram();
        return false;
    }

    return true;
}

bool
HdxColorCorrectionTask::_CreateBufferResources()
{
    if (_vertexBuffer) {
        return true;
    }

    // A larger-than screen triangle made to fit the screen.
    constexpr float vertData[][6] =
            { { -1,  3, 0, 1,     0, 2 },
              { -1, -1, 0, 1,     0, 0 },
              {  3, -1, 0, 1,     2, 0 } };

    HgiBufferDesc vboDesc;
    vboDesc.debugName = "HdxColorCorrectionTask VertexBuffer";
    vboDesc.usage = HgiBufferUsageVertex;
    vboDesc.initialData = vertData;
    vboDesc.byteSize = sizeof(vertData);
    vboDesc.vertexStride = sizeof(vertData[0]);
    _vertexBuffer = _GetHgi()->CreateBuffer(vboDesc);

    static const int32_t indices[3] = {0,1,2};

    HgiBufferDesc iboDesc;
    iboDesc.debugName = "HdxColorCorrectionTask IndexBuffer";
    iboDesc.usage = HgiBufferUsageIndex32;
    iboDesc.initialData = indices;
    iboDesc.byteSize = sizeof(indices);
    _indexBuffer = _GetHgi()->CreateBuffer(iboDesc);
    return true;
}

bool
HdxColorCorrectionTask::_CreateResourceBindings(
    HgiTextureHandle const &aovTexture)
{
    // The color aov has the rendered results and we wish to color correct it.
    bool useOCIO = _GetUseOcio();

    // Begin the resource set
    HgiResourceBindingsDesc resourceDesc;
    resourceDesc.debugName = "ColorCorrection";

    HgiTextureBindDesc texBind0;
    texBind0.bindingIndex = 0;
    texBind0.stageUsage = HgiShaderStageFragment;
    texBind0.writable = false;
    texBind0.textures.push_back(aovTexture);
    texBind0.samplers.push_back(_aovSampler);
    resourceDesc.textures.push_back(std::move(texBind0));

    if (useOCIO) {
        _CreateOpenColorIOLUTBindings(resourceDesc);
    }

    // If nothing has changed in the descriptor we avoid re-creating the
    // resource bindings object.
    if (_resourceBindings) {
        HgiResourceBindingsDesc const& desc= _resourceBindings->GetDescriptor();
        if (desc == resourceDesc) {
            return true;
        } else {
            _GetHgi()->DestroyResourceBindings(&_resourceBindings);
        }
    }

    _resourceBindings = _GetHgi()->CreateResourceBindings(resourceDesc);

    return true;
}

bool
HdxColorCorrectionTask::_CreatePipeline(HgiTextureHandle const& aovTexture)
{
    if (_pipeline) {
        if (_attachment0.format == aovTexture->GetDescriptor().format) {
            return true;
        }

        _GetHgi()->DestroyGraphicsPipeline(&_pipeline);
    }

    HgiGraphicsPipelineDesc desc;
    desc.debugName = "ColorCorrection Pipeline";
    desc.shaderProgram = _shaderProgram;

    // Describe the vertex buffer
    HgiVertexAttributeDesc posAttr;
    posAttr.format = HgiFormatFloat32Vec3;
    posAttr.offset = 0;
    posAttr.shaderBindLocation = 0;

    HgiVertexAttributeDesc uvAttr;
    uvAttr.format = HgiFormatFloat32Vec2;
    uvAttr.offset = sizeof(float) * 4; // after posAttr
    uvAttr.shaderBindLocation = 1;

    size_t bindSlots = 0;

    HgiVertexBufferDesc vboDesc;

    vboDesc.bindingIndex = bindSlots++;
    vboDesc.vertexStride = sizeof(float) * 6; // pos, uv
    vboDesc.vertexAttributes.clear();
    vboDesc.vertexAttributes.push_back(posAttr);
    vboDesc.vertexAttributes.push_back(uvAttr);

    desc.vertexBuffers.push_back(std::move(vboDesc));

    // Depth test and write can be off since we only colorcorrect the color aov.
    desc.depthState.depthTestEnabled = false;
    desc.depthState.depthWriteEnabled = false;

    // We don't use the stencil mask in this task.
    desc.depthState.stencilTestEnabled = false;

    // Alpha to coverage would prevent any pixels that have an alpha of 0.0 from
    // being written. We want to color correct all pixels. Even background
    // pixels that were set with a clearColor alpha of 0.0.
    desc.multiSampleState.alphaToCoverageEnable = false;

    // The MSAA on renderPipelineState has to match the render target.
    desc.multiSampleState.sampleCount = aovTexture->GetDescriptor().sampleCount;

    // Setup rasterization state
    desc.rasterizationState.cullMode = HgiCullModeBack;
    desc.rasterizationState.polygonMode = HgiPolygonModeFill;
    desc.rasterizationState.winding = HgiWindingCounterClockwise;

    // Setup attachment descriptor
    _attachment0.blendEnabled = false;
    _attachment0.loadOp = HgiAttachmentLoadOpDontCare;
    _attachment0.storeOp = HgiAttachmentStoreOpStore;
    _attachment0.format = aovTexture->GetDescriptor().format;
    _attachment0.usage = aovTexture->GetDescriptor().usage;
    desc.colorAttachmentDescs.push_back(_attachment0);

    desc.shaderConstantsDesc.stageUsage = HgiShaderStageFragment;
    desc.shaderConstantsDesc.byteSize = sizeof(_screenSize);

    _pipeline = _GetHgi()->CreateGraphicsPipeline(desc);

    return true;
}

bool
HdxColorCorrectionTask::_CreateAovSampler()
{
    if (_aovSampler) {
        return true;
    }
    HgiSamplerDesc sampDesc;
    sampDesc.magFilter = HgiSamplerFilterLinear;
    sampDesc.minFilter = HgiSamplerFilterLinear;
    sampDesc.addressModeU = HgiSamplerAddressModeClampToEdge;
    sampDesc.addressModeV = HgiSamplerAddressModeClampToEdge;
    _aovSampler = _GetHgi()->CreateSampler(sampDesc);
    return true;
}

void
HdxColorCorrectionTask::_ApplyColorCorrection(
    HgiTextureHandle const& aovTexture)
{
    GfVec3i const& dimensions = aovTexture->GetDescriptor().dimensions;

    // Prepare graphics cmds.
    HgiGraphicsCmdsDesc gfxDesc;
    gfxDesc.colorAttachmentDescs.push_back(_attachment0);
    gfxDesc.colorTextures.push_back(aovTexture);

    // Begin rendering
    HgiGraphicsCmdsUniquePtr gfxCmds = _GetHgi()->CreateGraphicsCmds(gfxDesc);
    gfxCmds->PushDebugGroup("ColorCorrection");
    gfxCmds->BindResources(_resourceBindings);
    gfxCmds->BindPipeline(_pipeline);
    gfxCmds->BindVertexBuffers({{_vertexBuffer, 0, 0}});

    // Update viewport/screen size
    const GfVec4i vp(0, 0, dimensions[0], dimensions[1]);
    _screenSize[0] = static_cast<float>(dimensions[0]);
    _screenSize[1] = static_cast<float>(dimensions[1]);
    _SetConstants(gfxCmds.get());
    gfxCmds->SetViewport(vp);

    gfxCmds->DrawIndexed(_indexBuffer, 3, 0, 0, 1, 0);
    gfxCmds->PopDebugGroup();

    // Done recording commands, submit work.
    _GetHgi()->SubmitCmds(gfxCmds.get());
}

void
HdxColorCorrectionTask::_Sync(HdSceneDelegate* delegate,
                              HdTaskContext* ctx,
                              HdDirtyBits* dirtyBits)
{
    HD_TRACE_FUNCTION();
    HF_MALLOC_TAG_FUNCTION();

    if ((*dirtyBits) & HdChangeTracker::DirtyParams) {
        if (_GetTaskParams(delegate, &_params)) {
            if (_params.lut3dSizeOCIO <= 0) {
                TF_CODING_ERROR("Invalid OCIO LUT size.");
                _params.lut3dSizeOCIO = 65;
            }

            // Rebuild Hgi objects when ColorCorrection params change
            _DestroyShaderProgram();
            if (_resourceBindings) {
                _GetHgi()->DestroyResourceBindings(&_resourceBindings);
            }
            if (_pipeline) {
                _GetHgi()->DestroyGraphicsPipeline(&_pipeline);
            }

            // Start a background task to prepare OCIO resources.
            // It is possible for the prior prep task to have not
            // yet completed, so cancel and wait on it before enqueuing
            // a new task with updated parameters.
            _impl->_workDispatcher.Cancel();
            _impl->_workDispatcher.Wait();
            _impl->_workDispatcher.Run(&_CreateOpenColorIOResources,
                                _GetHgi(),
                                _params,
                                &_ocioResources);
        }
    }

    *dirtyBits = HdChangeTracker::Clean;
}

void
HdxColorCorrectionTask::Prepare(HdTaskContext* ctx,
                                HdRenderIndex* renderIndex)
{
}

void
HdxColorCorrectionTask::Execute(HdTaskContext* ctx)
{
    HD_TRACE_FUNCTION();
    HF_MALLOC_TAG_FUNCTION();

    // We currently only color correct the color aov.
    if (_params.aovName != HdAovTokens->color) {
        return;
    }

    // The color aov has the rendered results and we wish to
    // color correct it into colorIntermediate aov to ensure we do not
    // read from the same color target that we write into.
    if (!_HasTaskContextData(ctx, HdAovTokens->color) ||
        !_HasTaskContextData(ctx, HdxAovTokens->colorIntermediate)) {
        return;
    }

    HgiTextureHandle aovTexture, aovTextureIntermediate;
    _GetTaskContextData(ctx, HdAovTokens->color, &aovTexture);
    _GetTaskContextData(
        ctx, HdxAovTokens->colorIntermediate, &aovTextureIntermediate);

    if (!TF_VERIFY(_CreateBufferResources())) {
        return;
    }
    if (!TF_VERIFY(_CreateAovSampler())) {
        return;
    }
    if (!TF_VERIFY(_CreateShaderResources())) {
        return;
    }
    if (!TF_VERIFY(_CreateResourceBindings(aovTexture))) {
        return;
    }
    if (!TF_VERIFY(_CreatePipeline(aovTextureIntermediate))) {
        return;
    }

    _ApplyColorCorrection(aovTextureIntermediate);

    // Toggle color and colorIntermediate
    _ToggleRenderTarget(ctx);
}

void
HdxColorCorrectionTask::_DestroyShaderProgram()
{
    if (!_shaderProgram) return;

    for (HgiShaderFunctionHandle fn : _shaderProgram->GetShaderFunctions()) {
        _GetHgi()->DestroyShaderFunction(&fn);
    }
    _GetHgi()->DestroyShaderProgram(&_shaderProgram);
}

void
HdxColorCorrectionTask::_PrintCompileErrors()
{
    if (!_shaderProgram) return;

    for (HgiShaderFunctionHandle fn : _shaderProgram->GetShaderFunctions()) {
        std::cout << fn->GetCompileErrors() << std::endl;
    }
    std::cout << _shaderProgram->GetCompileErrors() << std::endl;
}

// -------------------------------------------------------------------------- //
// VtValue Requirements
// -------------------------------------------------------------------------- //

std::ostream& operator<<(
    std::ostream& out,
    const HdxColorCorrectionTaskParams& pv)
{
    out << "ColorCorrectionTask Params: (...) "
        << pv.colorCorrectionMode << " "
        << pv.displayOCIO << " "
        << pv.viewOCIO << " "
        << pv.colorspaceOCIO << " "
        << pv.looksOCIO << " "
        << pv.lut3dSizeOCIO << " "
        << pv.aovName
    ;
    return out;
}

bool operator==(const HdxColorCorrectionTaskParams& lhs,
                const HdxColorCorrectionTaskParams& rhs)
{
    return lhs.colorCorrectionMode == rhs.colorCorrectionMode &&
           lhs.displayOCIO == rhs.displayOCIO &&
           lhs.viewOCIO == rhs.viewOCIO &&
           lhs.colorspaceOCIO == rhs.colorspaceOCIO &&
           lhs.looksOCIO == rhs.looksOCIO &&
           lhs.lut3dSizeOCIO == rhs.lut3dSizeOCIO &&
           lhs.aovName == rhs.aovName;
}

bool operator!=(const HdxColorCorrectionTaskParams& lhs,
                const HdxColorCorrectionTaskParams& rhs)
{
    return !(lhs == rhs);
}

PXR_NAMESPACE_CLOSE_SCOPE<|MERGE_RESOLUTION|>--- conflicted
+++ resolved
@@ -35,6 +35,7 @@
 #include "pxr/imaging/hgi/graphicsCmdsDesc.h"
 #include "pxr/imaging/hgi/hgi.h"
 #include "pxr/imaging/hgi/tokens.h"
+
 #include "pxr/base/work/dispatcher.h"
 
 #include <iostream>
@@ -55,13 +56,6 @@
 
 static const int HDX_DEFAULT_LUT3D_SIZE_OCIO = 65;
 
-class HdxColorCorrectionTask::_Impl {
-public:
-    _Impl() {}
-
-    WorkDispatcher _workDispatcher;
-};
-
 HdxColorCorrectionTaskParams::HdxColorCorrectionTaskParams()
   : colorCorrectionMode(HdxColorCorrectionTokens->disabled)
   , lut3dSizeOCIO(HDX_DEFAULT_LUT3D_SIZE_OCIO)
@@ -71,8 +65,8 @@
 HdxColorCorrectionTask::HdxColorCorrectionTask(
     HdSceneDelegate* delegate,
     SdfPath const& id)
-  : HdxTask(id),
-    _impl(new _Impl)
+  : HdxTask(id)
+  , _workDispatcher(std::make_unique<WorkDispatcher>())
 {
     _params.lut3dSizeOCIO = HDX_DEFAULT_LUT3D_SIZE_OCIO;
 }
@@ -82,8 +76,8 @@
     // If we had queued up work in Sync(), we expect a subsequent
     // invokation of Execute() will have waited on completion.
     // However, as a precaution, cancel and wait on any tasks here.
-    _impl->_workDispatcher.Cancel();
-    _impl->_workDispatcher.Wait();
+    _workDispatcher->Cancel();
+    _workDispatcher->Wait();
 
     if (_aovSampler) {
         _GetHgi()->DestroySampler(&_aovSampler);
@@ -751,7 +745,7 @@
     bool useOCIO =_GetUseOcio();
     if (useOCIO) {
         // Ensure the OICO resource prep task has completed.
-        _workDispatcher.Wait();
+        _workDispatcher->Wait();
         // Don't use OCIO if we weren't able to fill _ocioResources.
         useOCIO = !_ocioResources.gpuShaderText.empty();
     }
@@ -801,12 +795,6 @@
         // removed from glsl in 140.
         fsCode += "#define texture3D texture\n";
 
-<<<<<<< HEAD
-=======
-        // Ensure the OICO resource prep task has completed.
-        _impl->_workDispatcher.Wait();
-
->>>>>>> c63bc899
         // Discard prior GPU resources.
         for (TextureSamplerInfo &textureLut : _textureLUTs) {
             _GetHgi()->DestroyTexture(&textureLut.texHandle);
@@ -1101,9 +1089,9 @@
             // It is possible for the prior prep task to have not
             // yet completed, so cancel and wait on it before enqueuing
             // a new task with updated parameters.
-            _impl->_workDispatcher.Cancel();
-            _impl->_workDispatcher.Wait();
-            _impl->_workDispatcher.Run(&_CreateOpenColorIOResources,
+            _workDispatcher->Cancel();
+            _workDispatcher->Wait();
+            _workDispatcher->Run(&_CreateOpenColorIOResources,
                                 _GetHgi(),
                                 _params,
                                 &_ocioResources);
