--- conflicted
+++ resolved
@@ -47,22 +47,25 @@
     ((rightHanded, "rightHanded"))
 );
 
+template <typename T>
+struct _EmptyArray
+{
+};
+
 template <typename T, size_t N>
 static VtArray<T>
-_BuildArray(T (&values)[N])
+_BuildArray(T const (&values)[N])
 {
     VtArray<T> result(N);
     std::copy(values, values+N, result.begin());
     return result;
 }
 
-template <typename T, size_t N>
+template <typename T>
 static VtArray<T>
-_BuildArray(const std::array<T, N>& values)
-{
-    VtArray<T> result(N);
-    std::copy(values.begin(), values.end(), result.begin());
-    return result;
+_BuildArray(_EmptyArray<T> values)
+{
+    return VtArray<T>();
 }
 
 static bool
@@ -148,35 +151,19 @@
     return true;
 }
 
-<<<<<<< HEAD
 #define COMPARE_INDICES(registry, name, orientation, numVerts, verts, expected) \
     _CompareIndices(registry, name, orientation, \
-                   _BuildArray(numVerts, sizeof(numVerts)/sizeof(int)), \
-                   _BuildArray(verts, sizeof(verts)/sizeof(int)), \
-=======
-#define COMPARE_INDICES(name, orientation, numVerts, verts, expected) \
-    _CompareIndices(name, orientation, \
                    _BuildArray(numVerts), \
                    _BuildArray(verts), \
->>>>>>> 69550992
                     /*holes=*/VtIntArray(),                             \
                    _BuildArray(expected))
 
-<<<<<<< HEAD
 #define COMPARE_INDICES_HOLE(registry, name, orientation, numVerts, verts, holes, expected) \
     _CompareIndices(registry, name, orientation,                                  \
-                    _BuildArray(numVerts, sizeof(numVerts)/sizeof(int)), \
-                    _BuildArray(verts, sizeof(verts)/sizeof(int)),      \
-                    _BuildArray(holes, sizeof(holes)/sizeof(int)),      \
-                    _BuildArray(expected, sizeof(expected)/sizeof(expected[0])))
-=======
-#define COMPARE_INDICES_HOLE(name, orientation, numVerts, verts, holes, expected) \
-    _CompareIndices(name, orientation,                                  \
                     _BuildArray(numVerts), \
                     _BuildArray(verts),      \
                     _BuildArray(holes),      \
                     _BuildArray(expected))
->>>>>>> 69550992
 
 template <typename Vec3Type>
 static bool
@@ -239,21 +226,12 @@
     return true;
 }
 
-<<<<<<< HEAD
 #define COMPARE_SMOOTH_NORMALS(registry, name, orientation, numVerts, verts, points, expected) \
     _CompareSmoothNormals(registry, name, orientation, \
-               _BuildArray(numVerts, sizeof(numVerts)/sizeof(numVerts[0])), \
-               _BuildArray(verts, sizeof(verts)/sizeof(verts[0])), \
-               _BuildArray(points, sizeof(points)/sizeof(points[0])), \
-               _BuildArray(expected, sizeof(expected)/sizeof(expected[0])))
-=======
-#define COMPARE_SMOOTH_NORMALS(name, orientation, numVerts, verts, points, expected) \
-    _CompareSmoothNormals(name, orientation, \
                _BuildArray(numVerts), \
                _BuildArray(verts), \
                _BuildArray(points), \
                _BuildArray(expected))
->>>>>>> 69550992
 
 template <typename Vec3Type>
 bool
@@ -373,21 +351,12 @@
     return true;
 }
 
-<<<<<<< HEAD
 #define COMPARE_GPU_SMOOTH_NORMALS(registry, name, orientation, numVerts, verts, points, expected) \
     _CompareGpuSmoothNormals(registry, name, orientation, \
-               _BuildArray(numVerts, sizeof(numVerts)/sizeof(numVerts[0])), \
-               _BuildArray(verts, sizeof(verts)/sizeof(verts[0])), \
-               _BuildArray(points, sizeof(points)/sizeof(points[0])), \
-               _BuildArray(expected, sizeof(expected)/sizeof(expected[0])))
-=======
-#define COMPARE_GPU_SMOOTH_NORMALS(name, orientation, numVerts, verts, points, expected) \
-    _CompareGpuSmoothNormals(name, orientation, \
                _BuildArray(numVerts), \
                _BuildArray(verts), \
                _BuildArray(points), \
                _BuildArray(expected))
->>>>>>> 69550992
 
 template <typename Vec3Type>
 bool
@@ -487,51 +456,28 @@
     return true;
 }
 
-<<<<<<< HEAD
 #define COMPARE_GPU_FLAT_NORMALS_TRI(registry, name, orientation, numVerts, verts, points, expected) \
     _CompareGpuFlatNormals(registry, name, orientation, \
-               _BuildArray(numVerts, sizeof(numVerts)/sizeof(numVerts[0])), \
-               _BuildArray(verts, sizeof(verts)/sizeof(verts[0])), \
-               _BuildArray(points, sizeof(points)/sizeof(points[0])), \
-               _BuildArray(expected, sizeof(expected)/sizeof(expected[0])), false)
-
-#define COMPARE_GPU_FLAT_NORMALS_QUAD(registry, name, orientation, numVerts, verts, points, expected) \
-    _CompareGpuFlatNormals(registry, name, orientation, \
-               _BuildArray(numVerts, sizeof(numVerts)/sizeof(numVerts[0])), \
-               _BuildArray(verts, sizeof(verts)/sizeof(verts[0])), \
-               _BuildArray(points, sizeof(points)/sizeof(points[0])), \
-               _BuildArray(expected, sizeof(expected)/sizeof(expected[0])), true)
-=======
-#define COMPARE_GPU_FLAT_NORMALS_TRI(name, orientation, numVerts, verts, points, expected) \
-    _CompareGpuFlatNormals(name, orientation, \
                _BuildArray(numVerts), \
                _BuildArray(verts), \
                _BuildArray(points), \
                _BuildArray(expected), false)
 
-#define COMPARE_GPU_FLAT_NORMALS_QUAD(name, orientation, numVerts, verts, points, expected) \
-    _CompareGpuFlatNormals(name, orientation, \
+#define COMPARE_GPU_FLAT_NORMALS_QUAD(registry, name, orientation, numVerts, verts, points, expected) \
+    _CompareGpuFlatNormals(registry, name, orientation, \
                _BuildArray(numVerts), \
                _BuildArray(verts), \
                _BuildArray(points), \
                _BuildArray(expected), true)
->>>>>>> 69550992
 
 bool
 BasicTest(HdStResourceRegistrySharedPtr const &registry)
 {
     {
-<<<<<<< HEAD
-        int numVerts[] = {};
-        int verts[] = {};
-        GfVec3i expected[] = { };
+        const _EmptyArray<int> numVerts;
+        const _EmptyArray<int> verts;
+        const _EmptyArray<GfVec3i> expected;
         if (!COMPARE_INDICES(registry, "empty",
-=======
-        std::array<int, 0> numVerts = {};
-        std::array<int, 0> verts = {};
-        std::array<GfVec3i, 0> expected = { };
-        if (!COMPARE_INDICES("empty",
->>>>>>> 69550992
                 _tokens->rightHanded, numVerts, verts, expected)) {
             return false;
         }
@@ -647,32 +593,24 @@
 ComputeNormalsTest(HdStResourceRegistrySharedPtr const &registry)
 {
     {
-<<<<<<< HEAD
-        int numVerts[] = {};
-        int verts[] = {};
-        GfVec3f points[] = {};
-        GfVec3f expectedNormals[] = {};
+        const _EmptyArray<int> numVerts;
+        const _EmptyArray<int> verts;
+        const _EmptyArray<GfVec3f> points;
+        const _EmptyArray<GfVec3f> expectedNormals;
         if (!COMPARE_SMOOTH_NORMALS(registry, "empty", _tokens->rightHanded,
-=======
-        std::array<int, 0> numVerts = {};
-        std::array<int, 0> verts = {};
-        std::array<GfVec3f, 0> points = {};
-        std::array<GfVec3f, 0> expectedNormals = {};
-        if (!COMPARE_SMOOTH_NORMALS("empty", _tokens->rightHanded,
->>>>>>> 69550992
                 numVerts, verts, points, expectedNormals)) {
             return false;
         }
     }
     {
         int numVerts[] = {3};
-        std::array<int, 0> verts = {};
+        const _EmptyArray<int> verts;
         GfVec3f points[] = {
             GfVec3f(-1.0, 0.0, 0.0 ),
             GfVec3f( 0.0, 0.0, 2.0 ),
             GfVec3f( 1.0, 0.0, 0.0 ),
         };
-        std::array<GfVec3f, 0> expectedNormals = {};
+        const _EmptyArray<GfVec3f> expectedNormals;
         if (!COMPARE_SMOOTH_NORMALS(
                 registry, "missing_faceVertexIndices",_tokens->rightHanded,
                 numVerts, verts, points, expectedNormals)) {
@@ -994,21 +932,12 @@
                          13, 14, 15, 13, 15, 16,
                          17, 18, 19, 17, 19, 20 };
 
-<<<<<<< HEAD
     if (!_CompareFaceVarying(registry, "FaceVarying", _tokens->rightHanded,
-                             _BuildArray(numVerts, sizeof(numVerts)/sizeof(int)),
-                             _BuildArray(verts, sizeof(verts)/sizeof(int)),
-                             _BuildArray(hole, sizeof(hole)/sizeof(int)),
-                             _BuildArray(fvarValues, sizeof(fvarValues)/sizeof(float)),
-                             _BuildArray(expected, sizeof(expected)/sizeof(float)))) {
-=======
-    if (!_CompareFaceVarying("FaceVarying", _tokens->rightHanded,
                              _BuildArray(numVerts),
                              _BuildArray(verts),
                              _BuildArray(hole),
                              _BuildArray(fvarValues),
                              _BuildArray(expected))) {
->>>>>>> 69550992
         return false;
     }
     return true;
@@ -1048,35 +977,19 @@
                              0, 0, 0, 0, 0, 0,  // missing
     };
 
-<<<<<<< HEAD
     if (!_CompareIndices(registry, "Invalid", _tokens->rightHanded,
-                         _BuildArray(numVerts, sizeof(numVerts)/sizeof(int)),
-                         _BuildArray(verts, sizeof(verts)/sizeof(int)),
-                         _BuildArray(hole, sizeof(hole)/sizeof(int)),
-                         _BuildArray(expected, sizeof(expected)/sizeof(expected[0])))) {
-        return false;
-    }
-    if (!_CompareFaceVarying(registry, "InvalidFaceVarying", _tokens->rightHanded,
-                             _BuildArray(numVerts, sizeof(numVerts)/sizeof(int)),
-                             _BuildArray(verts, sizeof(verts)/sizeof(int)),
-                             _BuildArray(hole, sizeof(hole)/sizeof(int)),
-                             _BuildArray(fvarValues, sizeof(fvarValues)/sizeof(float)),
-                             _BuildArray(fvarExpected, sizeof(fvarExpected)/sizeof(float)))) {
-=======
-    if (!_CompareIndices("Invalid", _tokens->rightHanded,
                          _BuildArray(numVerts),
                          _BuildArray(verts),
                          _BuildArray(hole),
                          _BuildArray(expected))) {
         return false;
     }
-    if (!_CompareFaceVarying("InvalidFaceVarying", _tokens->rightHanded,
+    if (!_CompareFaceVarying(registry, "InvalidFaceVarying", _tokens->rightHanded,
                              _BuildArray(numVerts),
                              _BuildArray(verts),
                              _BuildArray(hole),
                              _BuildArray(fvarValues),
                              _BuildArray(fvarExpected))) {
->>>>>>> 69550992
         return false;
     }
 
@@ -1116,4 +1029,4 @@
         std::cout << "FAILED" << std::endl;
         return EXIT_FAILURE;
     }
-}+}
