//
// Copyright 2020 Pixar
//
// Licensed under the Apache License, Version 2.0 (the "Apache License")
// with the following modification; you may not use this file except in
// compliance with the Apache License and the following modification to it:
// Section 6. Trademarks. is deleted and replaced with:
//
// 6. Trademarks. This License does not grant permission to use the trade
//    names, trademarks, service marks, or product names of the Licensor
//    and its affiliates, except as required to comply with Section 4(c) of
//    the License and to reproduce the content of the NOTICE file.
//
// You may obtain a copy of the Apache License at
//
//     http://www.apache.org/licenses/LICENSE-2.0
//
// Unless required by applicable law or agreed to in writing, software
// distributed under the Apache License with the above modification is
// distributed on an "AS IS" BASIS, WITHOUT WARRANTIES OR CONDITIONS OF ANY
// KIND, either express or implied. See the Apache License for the specific
// language governing permissions and limitations under the Apache License.
//
#include "pxr/imaging/hdSt/materialParam.h"
#include "pxr/imaging/hdSt/materialXFilter.h"
#include "pxr/imaging/hdSt/materialXShaderGen.h"
#include "pxr/imaging/hdSt/package.h"
#include "pxr/imaging/hdSt/resourceRegistry.h"
#include "pxr/imaging/hdMtlx/hdMtlx.h"
#include "pxr/imaging/hgi/tokens.h"

#include "pxr/usd/sdf/schema.h"
#include "pxr/usd/sdr/registry.h"
#include "pxr/imaging/hio/glslfx.h"
#include "pxr/imaging/hgi/capabilities.h"

#include "pxr/base/gf/vec2f.h"
#include "pxr/base/gf/matrix3d.h"
#include "pxr/base/gf/matrix4d.h"

#include "pxr/base/tf/diagnostic.h"

#include <MaterialXGenShader/Util.h>
#include <MaterialXGenShader/DefaultColorManagementSystem.h>
#include <MaterialXRender/Util.h>
#include <MaterialXRender/LightHandler.h> 

namespace mx = MaterialX;

PXR_NAMESPACE_OPEN_SCOPE

TF_DEFINE_PRIVATE_TOKENS(
    _tokens,
    (mtlx)

    // Default Texture Coordinate Token
    (st)
    (texcoord)
    (geomprop)
    (index)
    ((defaultInput, "default"))

    // Opacity Parameters
<<<<<<< HEAD
    (alpha)
    (alpha_mode)
    (alpha_cutoff)
=======
    (UsdPreviewSurface)
>>>>>>> 31a89bcf
    (opacity)
    (opacityThreshold)

    (standard_surface)
    (transmission)

    (open_pbr_surface)
    (transmission_weight)
    (geometry_opacity)

    (gltf_pbr)
    (alpha_mode)
    (alpha_cutoff)
    (alpha)

    (convert)
    (ND_convert_color4_surfaceshader)
    (ND_convert_vector4_surfaceshader)

    // Fallback Dome Light Tokens
    (domeLightFallback)
    (ND_image_color3)
    (file)

    // Colorspace Tokens
    (sourceColorSpace)

    // Anonymization constants
    (NG_Anonymized)

    // Primvar detection constants
    (geompropvalue)
);

TF_DEFINE_PRIVATE_TOKENS(
    _topologicalTokens,
    // This represents living knowledge of the internals of the MaterialX shader generator
    // for both GLSL and Metal. Such knowledge should reside inside the generator class
    // provided by MaterialX.

    // Dot filename is always topological due to code that prevents creating extra OpenGL samplers
    // this is the only shader node id required. All other tests are done on the shader family.
    (ND_dot_filename)
    // Topo affecting nodes due to object/model/world space parameter
    (position)
    (normal)
    (tangent)
    (bitangent)
    // Topo affecting nodes due to channel index.
    (texcoord)
    (geomcolor)
    // Geompropvalue primvar name is topo-affecting.
    (geompropvalue)
    // Swizzles are inlined into the codegen and affect topology.
    (swizzle)
    // Some conversion nodes are implemented by codegen.
    (convert)
    // Constants: they get inlined in the source.
    (constant)
);

TF_DEFINE_PRIVATE_TOKENS(
    _textureParamTokens,
    (filtertype)
    (uaddressmode)
    (vaddressmode)
);

////////////////////////////////////////////////////////////////////////////////
// Shader Gen Functions

// Generate the Glsl Pixel Shader based on the given mxContext and mxElement
// Based on MaterialXViewer Material::generateShader()
static mx::ShaderPtr
_GenMaterialXShader(
    mx::GenContext & mxContext,
    mx::ElementPtr const& mxElem)
{
    bool hasTransparency = mxContext.getOptions().hwTransparency;

    mx::GenContext materialContext = mxContext;
    materialContext.getOptions().hwTransparency = hasTransparency;
    materialContext.getOptions().hwShadowMap = 
        materialContext.getOptions().hwShadowMap && !hasTransparency;

    // MaterialX v1.38.5 added Transmission Refraction method as the default
    // method, this maintains the previous Transmission Opacity behavior.
    materialContext.getOptions().hwTransmissionRenderMethod =
        mx::HwTransmissionRenderMethod::TRANSMISSION_OPACITY;
    
    // Use the domeLightPrefilter texture instead of sampling the Environment Map
    materialContext.getOptions().hwSpecularEnvironmentMethod =
        mx::HwSpecularEnvironmentMethod::SPECULAR_ENVIRONMENT_PREFILTER;

    return mx::createShader("Shader", materialContext, mxElem);
}

// Results in lightData.type = 1 for point lights in the Mx Shader
static const std::string mxDirectLightString = 
R"(
<?xml version="1.0"?>
<materialx version="1.38">
  <point_light name="pt_light" type="lightshader">
  </point_light>
  <directional_light name="dir_light" type="lightshader">
  </directional_light>
</materialx>
)";

static mx::GenContext
_CreateHdStMaterialXContext(
    HdSt_MxShaderGenInfo const& mxHdInfo,
    TfToken const& apiName)
{
    if (apiName == HgiTokens->Metal) {
        return HdStMaterialXShaderGenMsl::create(mxHdInfo);
    }
    if (apiName == HgiTokens->OpenGL) {
        return HdStMaterialXShaderGenGlsl::create(mxHdInfo);
    }
    else {
        TF_CODING_ERROR(
            "MaterialX Shader Generator doesn't support %s API.",
            apiName.GetText());
        return mx::ShaderGeneratorPtr();
    }
}

using HdMtlxNodePathMap = std::unordered_map<SdfPath, SdfPath, SdfPath::Hash>;

static bool
_IsTopologicalShader(TfToken const& nodeId)
{
    static const TfToken::HashSet topologicalTokenSet(
        _topologicalTokens->allTokens.begin(),
        _topologicalTokens->allTokens.end());

    if (nodeId == _topologicalTokens->ND_dot_filename) {
        return true;
    }

    SdrRegistry &sdrRegistry = SdrRegistry::GetInstance();
    const SdrShaderNodeConstPtr sdrNode = 
        sdrRegistry.GetShaderNodeByIdentifierAndType(nodeId, _tokens->mtlx);

    return sdrNode && topologicalTokenSet.count(sdrNode->GetFamily()) > 0;
}

size_t _BuildEquivalentMaterialNetwork(
    HdMaterialNetwork2 const& hdNetwork,
    HdMaterialNetwork2* topoNetwork,
    HdMtlxNodePathMap* nodePathMap)
{
    // The goal here is to strip all local names in the network paths in order to produce MaterialX
    // data that do not have uniform parameter names that vary based on USD node names.

    // We also want to strip all non-topological parameters in order to get a shader that has
    // default values for all parameters and can be re-used.

    size_t nodeCounter = 0;
    nodePathMap->clear();

    // Paths will go /NG_Anonymized/N0, /NG_Anonymized/N1, /NG_Anonymized/N2...
    SdfPath ngBase(_tokens->NG_Anonymized);

    // We will traverse the network in a depth-first traversal starting at the
    // terminals. This will allow a stable traversal that will not be affected
    // by the ordering of the SdfPaths and make sure we assign the same index to
    // all nodes regardless of the way they are sorted in the network node map.
    std::vector<const SdfPath*> pathsToTraverse;
    for (const auto& terminal : hdNetwork.terminals) {
        const auto& connection = terminal.second;
        pathsToTraverse.push_back(&(connection.upstreamNode));
    }
    while (!pathsToTraverse.empty()) {
        const SdfPath* path = pathsToTraverse.back();
        pathsToTraverse.pop_back();
        if (!(*nodePathMap).count(*path)) {
            const HdMaterialNode2& node = hdNetwork.nodes.find(*path)->second;
            // We only need to create the anonymized name at this time:
            (*nodePathMap)[*path] = ngBase.AppendChild(TfToken("N" + std::to_string(nodeCounter++)));
            for (const auto& input : node.inputConnections) {
                for (const auto& connection : input.second) {
                    pathsToTraverse.push_back(&(connection.upstreamNode));
                }
            }
        }
    }

    // Copy the incoming network using only the anonymized names:
    topoNetwork->primvars = hdNetwork.primvars;
    for (const auto& terminal : hdNetwork.terminals) {
        topoNetwork->terminals.emplace(
            terminal.first,
            HdMaterialConnection2 { (*nodePathMap)[terminal.second.upstreamNode],
                                    terminal.second.upstreamOutputName });
    }
    for (const auto& nodePair : hdNetwork.nodes) {
        const HdMaterialNode2& inNode = nodePair.second;
        HdMaterialNode2        outNode;
        outNode.nodeTypeId = inNode.nodeTypeId;
        if (_IsTopologicalShader(inNode.nodeTypeId)) {
            // Topological nodes have parameters that affect topology. We can not strip
            // them.
            outNode.parameters = inNode.parameters;
        } else {
            // Parameters that are color managed are also topological as they
            // result in different nodes being added in the MaterialX graph
            for (const auto& param: inNode.parameters) {
                const auto colorManagedFile = 
                    SdfPath::StripPrefixNamespace(param.first.GetString(),
                                                  SdfFieldKeys->ColorSpace);
                if (colorManagedFile.second) {
                    outNode.parameters.insert(param);
                    // Need an empty asset as well:
                    outNode.parameters.emplace(TfToken(colorManagedFile.first),
                                               VtValue{SdfAssetPath{}});
                }
            }
        }

        for (const auto& cnxPair : inNode.inputConnections) {
            std::vector<HdMaterialConnection2> outCnx;
            for (const auto& c : cnxPair.second) {
                outCnx.emplace_back(HdMaterialConnection2 { (*nodePathMap)[c.upstreamNode],
                                                            c.upstreamOutputName });
            }
            outNode.inputConnections.emplace(cnxPair.first, std::move(outCnx));
        }
        topoNetwork->nodes.emplace((*nodePathMap)[nodePair.first], std::move(outNode));
    }

    // Build the topo hash from the topo network:
    Tf_HashState topoHash;
    for (const auto& terminal : topoNetwork->terminals) {
        TfHashAppend(topoHash, terminal.first);
        TfHashAppend(topoHash, terminal.second.upstreamNode.GetName());
    }
    for (const auto& node : topoNetwork->nodes) {
        TfHashAppend(topoHash, node.first.GetName());
        TfHashAppend(topoHash, node.second.nodeTypeId);
        for (const auto& param : node.second.parameters) {
            TfHashAppend(topoHash, param.first);
            TfHashAppend(topoHash, param.second.GetHash());
        }
        for (const auto& connection : node.second.inputConnections) {
            TfHashAppend(topoHash, connection.first);
            for (const auto& source : connection.second) {
                TfHashAppend(topoHash, source.upstreamNode.GetName());
                TfHashAppend(topoHash, source.upstreamOutputName);
            }
        }
    }

    return topoHash.GetCode();
}

// Use the given mxDocument to generate the corresponding glsl shader
// Based on MaterialXViewer Viewer::loadDocument()
mx::ShaderPtr
HdSt_GenMaterialXShader(
    mx::DocumentPtr const& mxDoc,
    mx::DocumentPtr const& stdLibraries,
    mx::FileSearchPath const& searchPaths,
    HdSt_MxShaderGenInfo const& mxHdInfo,
    TfToken const& apiName)
{
    TRACE_FUNCTION_SCOPE("Create GlslShader from MtlxDocument")
    // Initialize the Context for shaderGen. 
    mx::GenContext mxContext = _CreateHdStMaterialXContext(mxHdInfo, apiName);

    mxContext.getOptions().hwTransparency
        = mxHdInfo.materialTag != HdStMaterialTagTokens->defaultMaterialTag;

    // Starting from MaterialX 1.38.4 at PR 877, we must remove the "libraries" part:
    mx::FileSearchPath libSearchPaths;
    for (const mx::FilePath &path : searchPaths) {
        if (path.getBaseName() == "libraries") {
            libSearchPaths.append(path.getParentPath());
        }
        else {
            libSearchPaths.append(path);
        }
    }
    mxContext.registerSourceCodeSearchPath(libSearchPaths);

    // Initialize the color management system
    mx::DefaultColorManagementSystemPtr cms =
        mx::DefaultColorManagementSystem::create(
            mxContext.getShaderGenerator().getTarget());
    cms->loadLibrary(stdLibraries);
    mxContext.getShaderGenerator().setColorManagementSystem(cms);

    // Set the colorspace
    // XXX: This is the equivalent of the default source colorSpace, which does
    // not yet have a schema and is therefore not yet accessable here 
    mxDoc->setColorSpace("lin_rec709");

    // Add the Direct Light mtlx file to the mxDoc 
    mx::DocumentPtr lightDoc = mx::createDocument();
    mx::readFromXmlString(lightDoc, mxDirectLightString);
    mxDoc->importLibrary(lightDoc);

    // Make sure the Light data properties are added to the mxLightData struct
    mx::LightHandler lightHandler;
    std::vector<mx::NodePtr> lights;
    lightHandler.findLights(mxDoc, lights);
    lightHandler.registerLights(mxDoc, lights, mxContext);

    // Find renderable elements in the Mtlx Document.
    std::vector<mx::TypedElementPtr> renderableElements;
    mx::findRenderableElements(mxDoc, renderableElements);

    // Should have exactly one renderable element (material).
    if (renderableElements.size() != 1) {
        TF_CODING_ERROR("Generated MaterialX Document does not "
                        "have 1 material");
        return nullptr;
    }

    // Extract out the Surface Shader Node for the Material Node 
    mx::TypedElementPtr renderableElem = renderableElements.at(0);
    mx::NodePtr node = renderableElem->asA<mx::Node>();
    if (node && node->getType() == mx::MATERIAL_TYPE_STRING) {
        // Use auto so can compile against MaterialX 1.38.0 or 1.38.1
        auto mxShaderNodes = mx::getShaderNodes(node, mx::SURFACE_SHADER_TYPE_STRING);
        if (!mxShaderNodes.empty()) {
            renderableElem = *mxShaderNodes.begin();
        }
    }
    // Generate the PixelShader for the renderable element (surfaceshader).
    const mx::ElementPtr & mxElem = mxDoc->getDescendant(
                                            renderableElem->getNamePath());
    mx::TypedElementPtr typedElem = mxElem ? mxElem->asA<mx::TypedElement>()
                                         : nullptr;
    if (typedElem) {
        return _GenMaterialXShader(mxContext, typedElem);
    }
    TF_CODING_ERROR("Unable to generate a shader from the MaterialX Document");
    return nullptr;
}


////////////////////////////////////////////////////////////////////////////////
// Helper Functions to convert MX texture node parameters to Hd parameters

// Get the Hydra VtValue for the given MaterialX input value
static VtValue
_GetHdFilterValue(std::string const& mxInputValue)
{
    if (mxInputValue == "closest") {
        return VtValue(HdStTextureTokens->nearestMipmapNearest);
    }
    // linear/cubic
    return VtValue(HdStTextureTokens->linearMipmapLinear);
}

// Get the Hydra VtValue for the given MaterialX input value
static VtValue
_GetHdSamplerValue(std::string const& mxInputValue)
{
    if (mxInputValue == "constant") {
        return VtValue(HdStTextureTokens->black);
    }
    if (mxInputValue == "clamp") {
        return VtValue(HdStTextureTokens->clamp);
    }
    if (mxInputValue == "mirror") {
        return VtValue(HdStTextureTokens->mirror);
    }
    // periodic
    return VtValue(HdStTextureTokens->repeat);
}

// Translate the MaterialX texture node input into the Hydra equivalents
static void
_GetHdTextureParameters(
    std::string const& mxInputName,
    std::string const& mxInputValue,
    std::map<TfToken, VtValue>* hdTextureParams)
{
    // MaterialX has two texture2d node types <image> and <tiledimage>

    // Properties common to both <image> and <tiledimage> texture nodes:
    if (mxInputName == _textureParamTokens->filtertype) {
        (*hdTextureParams)[HdStTextureTokens->minFilter] = 
            _GetHdFilterValue(mxInputValue);
        (*hdTextureParams)[HdStTextureTokens->magFilter] = 
            VtValue(HdStTextureTokens->linear);
    }

    // Properties specific to <image> nodes:
    else if (mxInputName == _textureParamTokens->uaddressmode) {
        (*hdTextureParams)[HdStTextureTokens->wrapS] = 
            _GetHdSamplerValue(mxInputValue);
    }
    else if (mxInputName == _textureParamTokens->vaddressmode) {
        (*hdTextureParams)[HdStTextureTokens->wrapT] = 
            _GetHdSamplerValue(mxInputValue);
    }
}

static void
_AddDefaultMtlxTextureValues(std::map<TfToken, VtValue>* hdTextureParams)
{
    // MaterialX uses repeat/periodic for the default wrap values, without
    // this the texture will use the Hydra default useMetadata. 
    // Note that these will get overwritten by any authored values
    (*hdTextureParams)[HdStTextureTokens->wrapS] = 
        VtValue(HdStTextureTokens->repeat);
    (*hdTextureParams)[HdStTextureTokens->wrapT] = 
        VtValue(HdStTextureTokens->repeat);

    // Set the default colorSpace to be 'raw'. This allows MaterialX to handle
    // colorspace transforms.
    (*hdTextureParams) [_tokens->sourceColorSpace] = VtValue(HdStTokens->raw);
}

static void
_AddDefaultMtlxTextureValues(
    mx::NodeDefPtr const& nodeDef,
    std::map<TfToken, VtValue>* hdTextureParams)
{
    _AddDefaultMtlxTextureValues(hdTextureParams);

    if (nodeDef->getCategory() == mx::ShaderNode::IMAGE) {
        for (auto const& inputName: _textureParamTokens->allTokens) {
            auto mxInput = nodeDef->getActiveInput(inputName.GetString());
            if (mxInput && mxInput->hasValueString()) {
                _GetHdTextureParameters(inputName,
                                        mxInput->getValueString(),
                                        hdTextureParams);
            }
        }
    }

    // Everything boils down to an <image> node. We might have to dig it out of
    // the nodegraph. Unsure about triplanar that has 3 image nodes. Does Storm
    // require per-image texture params? How does one specify that using a single
    // token?
    const mx::InterfaceElementPtr& impl = nodeDef->getImplementation();
    if (!(impl && impl->isA<mx::NodeGraph>())) {
        return;
    }

    // We should go recursive in case we have an image nested more than one level
    // deep via custom NodeDefs, but, for the moment, we dig only one level down
    // since this is sufficient for the default set of MaterialX texture nodes.
    const auto imageNodes = impl->asA<mx::NodeGraph>()->getNodes(mx::ShaderNode::IMAGE);
    if (imageNodes.empty()) {
        return;
    }

    for (auto const& inputName: _textureParamTokens->allTokens) {
        auto mxInput = imageNodes.front()->getInput(inputName.GetString());
        if (!mxInput) {
            continue;
        }
        if (mxInput->hasInterfaceName()) {
            mxInput = nodeDef->getActiveInput(mxInput->getInterfaceName());
        }
        if (mxInput->hasValueString()) {
            _GetHdTextureParameters(inputName.GetString(),
                                    mxInput->getValueString(),
                                    hdTextureParams);
        }
    }
}

// Find the HdNode and its corresponding NodePath in the given HdNetwork 
// based on the given HdConnection
static bool 
_FindConnectedNode(
    HdMaterialNetwork2 const& hdNetwork,
    HdMaterialConnection2 const& hdConnection,
    HdMaterialNode2* hdNode,
    SdfPath* hdNodePath)
{
    // Get the path to the connected node
    const SdfPath & connectionPath = hdConnection.upstreamNode;

    // If this path is not in the network raise a warning
    auto hdNodeIt = hdNetwork.nodes.find(connectionPath);
    if (hdNodeIt == hdNetwork.nodes.end()) {
        TF_WARN("Unknown material node '%s'", connectionPath.GetText());
        return false;
    }

    // Otherwise return the HdNode and corresponding NodePath
    *hdNode = hdNodeIt->second;
    *hdNodePath = connectionPath;
    return true;
}

// Return the specified or default Texture coordinate name as a TfToken, 
// and initialize the primvar type or default name for MaterialX ShaderGen.
static TfToken
_GetTextureCoordinateName(
    mx::DocumentPtr const& mxDoc,
    HdMaterialNetwork2 const& hdNetwork,
    HdMaterialNode2 const& hdTextureNode,
    SdfPath const& hdTextureNodePath,
    mx::StringMap* mxHdPrimvarMap,
    std::string* defaultTexcoordName)
{
    // Get the Texture Coordinate name through the connected node
    bool textureCoordSet = false;
    std::string textureCoordName;
    for (auto const& inputConnections : hdTextureNode.inputConnections) {
        // Texture Coordinates are connected through the 'texcoord' input
        if ( inputConnections.first != _tokens->texcoord) {
            continue;
        }

        for (auto const& currConnection : inputConnections.second) {
            // Get the connected Texture Coordinate node
            SdfPath hdCoordNodePath;
            HdMaterialNode2 hdCoordNode;
            const bool found = _FindConnectedNode(hdNetwork, currConnection,
                                            &hdCoordNode, &hdCoordNodePath);
            if (!found) {
                continue;
            }
            
            // Get the texture coordinate name from the 'geomprop' parameter
            auto coordNameIt = hdCoordNode.parameters.find(_tokens->geomprop);
            if (coordNameIt != hdCoordNode.parameters.end()) {

                textureCoordName = HdMtlxConvertToString(coordNameIt->second);

                // Save texture coordinate primvar name for the glslfx header;
                // figure out the mx typename
                const mx::NodeDefPtr mxNodeDef = mxDoc->getNodeDef(
                        hdCoordNode.nodeTypeId.GetString());
                if (mxNodeDef) {
                    (*mxHdPrimvarMap)[textureCoordName] = mxNodeDef->getType();
                    textureCoordSet = true;
                    break;
                }
            }
        }
    }
    
    // If we did not have a connected node, and the 'st' parameter is not set
    // get the default texture cordinate name from the textureNodes sdr metadata 
    if ( !textureCoordSet && hdTextureNode.parameters.find(_tokens->st) == 
                             hdTextureNode.parameters.end()) {
        // Get the sdr node for the mxTexture node
        SdrRegistry &sdrRegistry = SdrRegistry::GetInstance();
        const SdrShaderNodeConstPtr sdrTextureNode = 
            sdrRegistry.GetShaderNodeByIdentifierAndType(
                hdTextureNode.nodeTypeId, _tokens->mtlx);

        if (sdrTextureNode) {
            // Get the texture coordinate name from the sdrTextureNode metadata
            auto metadata = sdrTextureNode->GetMetadata();
            textureCoordName = metadata[SdrNodeMetadata->Primvars];

            // Save the default texture coordinate name for the glslfx header,
            // but only for simple nodes requiring only texture coordinates.
            // For example, the <triplanarprojection> reports "st|Nworld|Pworld"
            // and gets rejected.
            if (textureCoordName.find('|') == std::string::npos) {
                *defaultTexcoordName = textureCoordName;
            }
        }
    }
    return TfToken(textureCoordName);
}

static void
_AddFallbackTextureMaps(
    HdMaterialNode2 const& hdTerminalNode,
    SdfPath const& hdTerminalNodePath,
    mx::StringMap* mxHdTextureMap)
{
    const SdfPath domeTexturePath =
        hdTerminalNodePath.ReplaceName(_tokens->domeLightFallback);

    // Add the Dome Texture name to the TextureMap for MaterialXShaderGen
    (*mxHdTextureMap)[domeTexturePath.GetName()] = domeTexturePath.GetName();

    // Check the terminal node for any file inputs requiring special
    // handling due to node remapping:
    const mx::NodeDefPtr mxMaterialNodeDef =
        HdMtlxStdLibraries()->getNodeDef(hdTerminalNode.nodeTypeId.GetString());
    if (mxMaterialNodeDef) {
        for (auto const& mxInput : mxMaterialNodeDef->getActiveInputs()) {
            if (mxInput->getType() == "filename") {
                (*mxHdTextureMap)[mxInput->getName()] = mxInput->getName();
            }
        }
    }
}

static void
_AddFallbackDomeLightTextureNode(
    HdMaterialNetwork2* hdNetwork,
    SdfPath const& hdTerminalNodePath)
{
    // Create and add a Fallback Dome Light Texture Node to the hdNetwork
    HdMaterialNode2 hdDomeTextureNode;
    hdDomeTextureNode.nodeTypeId = _tokens->ND_image_color3;
    hdDomeTextureNode.parameters[_tokens->file] =
        VtValue(SdfAssetPath(
            HdStPackageFallbackDomeLightTexture(), 
            HdStPackageFallbackDomeLightTexture()));
    const SdfPath domeTexturePath = 
        hdTerminalNodePath.ReplaceName(_tokens->domeLightFallback);
    hdNetwork->nodes.insert({domeTexturePath, hdDomeTextureNode});

    // Connect the new Texture Node to the Terminal Node
    HdMaterialConnection2 domeTextureConn;
    domeTextureConn.upstreamNode = domeTexturePath;
    domeTextureConn.upstreamOutputName = domeTexturePath.GetNameToken();
    hdNetwork->nodes[hdTerminalNodePath].
        inputConnections[domeTextureConn.upstreamOutputName] = {domeTextureConn};
}

static TfToken
_GetHdNodeTypeId(mx::NodePtr const& mxNode)
{
    std::string nodeDefName = mxNode->getNodeDefString();
    if (nodeDefName.empty()) {
        if (mx::NodeDefPtr const& imageNodeDef = mxNode->getNodeDef()) {
            nodeDefName = imageNodeDef->getName();
        }
    }
    return TfToken(nodeDefName);
}

// Add the Hydra texture node parameters to the texture nodes and connect the 
// texture nodes to the terminal node
static void 
_UpdateTextureNodes(
    mx::DocumentPtr const &mxDoc,
    HdMaterialNetwork2 const& hdNetwork,
    HdMaterialNode2 const& hdTerminalNode,
    SdfPath const& hdTerminalNodePath,
    std::set<SdfPath> const& hdTextureNodes,
    HdMtlxTexturePrimvarData::TextureMap const& hdMtlxTextureInfo,
    mx::StringMap* mxHdTextureMap,
    mx::StringMap* mxHdPrimvarMap,
    std::string* defaultTexcoordName)
{
    for (SdfPath const& texturePath : hdTextureNodes) {
        auto mtlxTextureInfo = hdMtlxTextureInfo.find(texturePath.GetName());
        if (mtlxTextureInfo != hdMtlxTextureInfo.end()) {
            for (auto const& fileInputName: mtlxTextureInfo->second) {
                // Make and add a new connection to the terminal node
                const auto newConnName = texturePath.GetName() + "_" + fileInputName;
                mxHdTextureMap->emplace(newConnName, newConnName);
            }
        }
    }
}

// Connect the primvar nodes to the terminal node
static void 
_UpdatePrimvarNodes(
    mx::DocumentPtr const& mxDoc,
    HdMaterialNetwork2 const& hdNetwork,
    SdfPath const& hdTerminalNodePath,
    std::set<SdfPath> const& hdPrimvarNodes,
    mx::StringMap* mxHdPrimvarMap,
    mx::StringMap* mxHdPrimvarDefaultValueMap)
{
    for (auto const& primvarPath : hdPrimvarNodes) {
        auto const& hdPrimvarNode = hdNetwork.nodes.at(primvarPath);

        // Save primvar name for the glslfx header
        auto primvarNameIt = hdPrimvarNode.parameters.find(_tokens->geomprop);
        if (primvarNameIt != hdPrimvarNode.parameters.end()) {
            std::string const& primvarName =
                HdMtlxConvertToString(primvarNameIt->second);

            // Figure out the mx typename
            mx::NodeDefPtr mxNodeDef = mxDoc->getNodeDef(
                    hdPrimvarNode.nodeTypeId.GetString());
            if (mxNodeDef) {
                (*mxHdPrimvarMap)[primvarName] = mxNodeDef->getType();
            }

            // Get the Default value if authored
            std::string defaultPrimvarValue;
            const auto defaultPrimvarValueIt =
                hdPrimvarNode.parameters.find(_tokens->defaultInput);
            if (hdPrimvarNode.parameters.end() != defaultPrimvarValueIt) {
                defaultPrimvarValue = 
                    HdMtlxConvertToString(defaultPrimvarValueIt->second);
            }
            (*mxHdPrimvarDefaultValueMap)[primvarName] = defaultPrimvarValue;
        }

        // Texcoord nodes will have an index parameter set
        primvarNameIt = hdPrimvarNode.parameters.find(_tokens->index);
        if (primvarNameIt != hdPrimvarNode.parameters.end()) {
            // Get the sdr node for the texcoord node
            SdrRegistry &sdrRegistry = SdrRegistry::GetInstance();
            const SdrShaderNodeConstPtr sdrTexCoordNode = 
                sdrRegistry.GetShaderNodeByIdentifierAndType(
                    hdPrimvarNode.nodeTypeId, _tokens->mtlx);

            // Get the default texture coordinate name from the sdr metadata
            std::string texCoordName;
            if (sdrTexCoordNode) {
                auto metadata = sdrTexCoordNode->GetMetadata();
                texCoordName = metadata[SdrNodeMetadata->Primvars];
            }

            // Figure out the mx typename
            mx::NodeDefPtr mxNodeDef = mxDoc->getNodeDef(
                    hdPrimvarNode.nodeTypeId.GetString());
            if (mxNodeDef) {
                (*mxHdPrimvarMap)[texCoordName] = mxNodeDef->getType();
            }
        }
    }
}

template <typename T>
static bool
_ParameterDiffersFrom(
    HdMaterialNode2 const& terminal,
    TfToken const& paramName,
    T const& paramValue)
{
    // A connected value is always considered to differ:
    if (terminal.inputConnections.find(paramName) != terminal.inputConnections.end()) {
        return true;
    }
    // Check the value itself:
    const auto paramIt = terminal.parameters.find(paramName);
    if (paramIt != terminal.parameters.end() && paramIt->second != paramValue)
    {
        return true;
    }
    // Assume default value is equal to paramValue.
    return false;
}

static std::string const&
_GetUsdPreviewSurfaceMaterialTag(HdMaterialNode2 const& terminal)
{
<<<<<<< HEAD
    // glTF PBR: we can determine the material tag from the explicit alpha_mode
    // parameter. We handle MASK and BLEND here, but for OPAQUE we fall
    // through since glTF PBR has a transmission parameter we need to check for.
    auto const& alphaModeParamIt = terminal.parameters.find(_tokens->alpha_mode);
    if (alphaModeParamIt != terminal.parameters.end() &&
        alphaModeParamIt->second.IsHolding<int>()) {

        int alphaMode = alphaModeParamIt->second.UncheckedGet<int>();
        auto const& alphaConnIt = terminal.inputConnections.find(_tokens->alpha);
        auto const& alphaParamIt = terminal.parameters.find(_tokens->alpha);

        float alphaValue = 1.0f;
        if (alphaParamIt != terminal.parameters.end() &&
            alphaParamIt->second.IsHolding<float>()) {
            alphaValue = alphaParamIt->second.UncheckedGet<float>();
        }

        if (alphaMode == 1/*MASK*/) {
            auto const& alphaCutoffConnIt =
                terminal.inputConnections.find(_tokens->alpha_cutoff);
            auto const& alphaCutoffParamIt =
                terminal.parameters.find(_tokens->alpha_cutoff);

            float alphaCutoffValue = 0.5f;
            if (alphaCutoffParamIt != terminal.parameters.end() &&
                alphaCutoffParamIt->second.IsHolding<float>()) {
                alphaCutoffValue = alphaCutoffParamIt->second.UncheckedGet<float>();
            }

            if (alphaConnIt != terminal.inputConnections.end() ||
                alphaCutoffConnIt != terminal.inputConnections.end() ||
                alphaValue > alphaCutoffValue) {
                return HdStMaterialTagTokens->masked.GetString();
            }
        }
        else if (alphaMode == 2/*BLEND*/) {
            if (alphaConnIt != terminal.inputConnections.end() ||
                alphaValue > 0.0f) {
                return HdStMaterialTagTokens->translucent.GetString();
            }
        }
    }

    // Masked MaterialTag:
    // UsdPreviewSurface: terminal.opacityThreshold value > 0
    // StandardSurface materials do not have an opacityThreshold parameter
    // so we StandardSurface will not use the Masked materialTag.
    for (auto const& currParam : terminal.parameters) {
        if (currParam.first != _tokens->opacityThreshold) continue;

        if (currParam.second.Get<float>() > 0.0f) {
            return HdStMaterialTagTokens->masked.GetString();
        }
=======
    // See https://openusd.org/release/spec_usdpreviewsurface.html
    // and implementation in MaterialX libraries/bxdf/usd_preview_surface.mtlx

    // Non-zero opacityThreshold (or connected) triggers masked mode:
    if (_ParameterDiffersFrom(terminal, _tokens->opacityThreshold, 0.0f))
    {
        return HdStMaterialTagTokens->masked.GetString();
>>>>>>> 31a89bcf
    }

    // Opacity less than 1.0 (or connected) triggers transparent mode:
    if (_ParameterDiffersFrom(terminal, _tokens->opacity, 1.0f))
    {
        return HdStMaterialTagTokens->translucent.GetString();
    }

    return HdStMaterialTagTokens->defaultMaterialTag.GetString();
}

static std::string const&
_GetStandardSurfaceMaterialTag(HdMaterialNode2 const& terminal)
{
    // See https://autodesk.github.io/standard-surface/
    // and implementation in MaterialX libraries/bxdf/standard_surface.mtlx
    if (_ParameterDiffersFrom(terminal, _tokens->transmission, 0.0f) ||
        _ParameterDiffersFrom(terminal, _tokens->opacity, GfVec3f(1.0f, 1.0f, 1.0f)))
    {
        return HdStMaterialTagTokens->translucent.GetString();
    }

    return HdStMaterialTagTokens->defaultMaterialTag.GetString();
}

static std::string const&
_GetOpenPBRSurfaceMaterialTag(HdMaterialNode2 const& terminal)
{
    // See https://academysoftwarefoundation.github.io/OpenPBR/
    // and the provided implementation
    if (_ParameterDiffersFrom(terminal, _tokens->transmission_weight, 0.0f) ||
        _ParameterDiffersFrom(terminal, _tokens->geometry_opacity, GfVec3f(1.0f, 1.0f, 1.0f)))
    {
        return HdStMaterialTagTokens->translucent.GetString();
    }

    return HdStMaterialTagTokens->defaultMaterialTag.GetString();
}

static std::string const&
_GetGlTFSurfaceMaterialTag(HdMaterialNode2 const& terminal)
{
    // See https://registry.khronos.org/glTF/specs/2.0/glTF-2.0.html#alpha-coverage
    // And implementation in MaterialX /libraries/bxdf/gltf_pbr.mtlx

    int alphaMode = 0; // Opaque
    if (terminal.inputConnections.find(_tokens->alpha_mode) != terminal.inputConnections.end()) {
        // A connected alpha_mode is non-standard, but will be considered to overall imply blend.
        alphaMode = 2; // Blend
    } else {
        const auto alphaModeIt = terminal.parameters.find(_tokens->alpha_mode);
        if (alphaModeIt != terminal.parameters.end())
        {
            if (alphaModeIt->second.IsHolding<int>()) {
                const auto value = alphaModeIt->second.UncheckedGet<int>();
                if (value >= 0 && value <= 2) {
                    alphaMode = value;
                }
            }
<<<<<<< HEAD
            // StandardSurface and glTF PBR
            if (currParam.first == _tokens->transmission && 
                currParam.second.IsHolding<float>()) {
                isTranslucent |= currParam.second.Get<float>() > 0.0f;
=======
        }
    }

    TfToken materialToken = HdStMaterialTagTokens->defaultMaterialTag;
    if (alphaMode == 1) // Mask
    {
        if (_ParameterDiffersFrom(terminal, _tokens->alpha_cutoff, 1.0f) && 
            _ParameterDiffersFrom(terminal, _tokens->alpha, 1.0f)) {
            materialToken = HdStMaterialTagTokens->masked;
        }
    }
    else if (alphaMode == 2) // Blend
    {
        if (_ParameterDiffersFrom(terminal, _tokens->alpha, 1.0f)) {
            materialToken = HdStMaterialTagTokens->translucent;
        }
    }

    if (_ParameterDiffersFrom(terminal, _tokens->transmission, 0.0f))
    {
        return HdStMaterialTagTokens->translucent.GetString();
    }

    return materialToken.GetString();
}

static const mx::TypeDesc*
_MxGetTypeDescription(std::string const& typeName)
{
    // Add whatever is necessary for current codebase:
    static const auto _typeLibrary = std::map<std::string, const mx::TypeDesc*>{
        {"float", mx::Type::FLOAT},
        {"color3", mx::Type::COLOR3},
        {"color4", mx::Type::COLOR4},
        {"vector2", mx::Type::VECTOR2},
        {"vector3", mx::Type::VECTOR3},
        {"vector4", mx::Type::VECTOR4},
        {"surfaceshader", mx::Type::SURFACESHADER}
    };

    const auto typeDescIt = _typeLibrary.find(typeName);
    if (typeDescIt != _typeLibrary.end()) {
        return typeDescIt->second;
    }
    return nullptr;
}

static mx::NodePtr
_MxAddStrippedSurfaceNode(
    mx::DocumentPtr mxDocument,
    std::string const& nodeName,
    HdMaterialNode2 const& hdNode,
    HdMaterialNetwork2 const& hdNetwork)
{
    mx::NodeDefPtr mxNodeDef =
        HdMtlxStdLibraries()->getNodeDef(hdNode.nodeTypeId.GetString());
    auto mxNode = mxDocument->addNodeInstance(mxNodeDef, nodeName);

    for (auto const& connIt: hdNode.inputConnections) {
        const auto inputDef = mxNodeDef->getActiveInput(connIt.first.GetString());
        if (!inputDef) {
            continue;
        }
        auto const* typeDesc = _MxGetTypeDescription(inputDef->getType());
        if (!typeDesc) {
            continue;
        }
        if (typeDesc == mx::Type::SURFACESHADER) {
            auto const& hdConnectedPath = connIt.second.front().upstreamNode;
            auto const& hdConnectedNode = hdNetwork.nodes.at(hdConnectedPath);
            auto mxConnectedNode =
                _MxAddStrippedSurfaceNode(mxDocument, hdConnectedPath.GetName(),
                                          hdConnectedNode, hdNetwork);
            auto mxInput = mxNode->addInput(inputDef->getName(), inputDef->getType());
            mxInput->setConnectedNode(mxConnectedNode);
        } else if (typeDesc->getBaseType() == mx::TypeDesc::BASETYPE_FLOAT &&
                   typeDesc->getSemantic() != mx::TypeDesc::SEMANTIC_MATRIX)
        {
            // No need to connect. Just set every component to 0.5
            auto mxInput = mxNode->addInput(inputDef->getName(), inputDef->getType());
            std::string value = "0.5";
            for (size_t i = 1; i < typeDesc->getSize(); ++i) {
                value = value + ", 0.5";
>>>>>>> 31a89bcf
            }
            mxInput->setValueString(value);
        }
    }
    for (auto const& paramIt: hdNode.parameters) {
        const auto inputDef = mxNodeDef->getActiveInput(paramIt.first.GetString());
        if (!inputDef) {
            continue;
        }
        auto const* typeDesc = _MxGetTypeDescription(inputDef->getType());
        if (!typeDesc) {
            continue;
        }
        if (typeDesc->getBaseType() == mx::TypeDesc::BASETYPE_FLOAT &&
            typeDesc->getSemantic() != mx::TypeDesc::SEMANTIC_MATRIX)
        {
            // Convert the value to MaterialX:
            auto mxInput = mxNode->addInput(inputDef->getName(), inputDef->getType());
            mxInput->setValueString(HdMtlxConvertToString(paramIt.second));
        }
    }
    return mxNode;
}

static bool
_MxIsTransparentShader(
    HdMaterialNetwork2 const& hdNetwork,
    HdMaterialNode2 const& terminal)
{
    // Generating just enough MaterialX to get an answer, but not the
    // full shader graph.
    auto mxDocument = mx::createDocument();
    mxDocument->importLibrary(HdMtlxStdLibraries());

    auto terminalNode = _MxAddStrippedSurfaceNode(mxDocument, "MxTerminalNode", terminal, hdNetwork);

    if (mx::isTransparentSurface(terminalNode)) {
        return true;
    }

    return false;
}

static std::string const&
_GetMaterialTag(HdMaterialNetwork2 const& hdNetwork, HdMaterialNode2 const& terminal)
{
    SdrRegistry &sdrRegistry = SdrRegistry::GetInstance();
    const SdrShaderNodeConstPtr mtlxSdrNode =
        sdrRegistry.GetShaderNodeByIdentifierAndType(terminal.nodeTypeId, _tokens->mtlx);
    
    // Cover the most frequent and fully specified terminal nodes:
    if (mtlxSdrNode->GetFamily() == _tokens->UsdPreviewSurface) {
        return _GetUsdPreviewSurfaceMaterialTag(terminal);
    }

    if (mtlxSdrNode->GetFamily() == _tokens->standard_surface) {
        return _GetStandardSurfaceMaterialTag(terminal);
    }

    if (mtlxSdrNode->GetFamily() == _tokens->open_pbr_surface) {
        return _GetOpenPBRSurfaceMaterialTag(terminal);
    }

    if (mtlxSdrNode->GetFamily() == _tokens->gltf_pbr) {
        return _GetGlTFSurfaceMaterialTag(terminal);
    }

    // At this point, we start having to require MaterialX information:
    const mx::DocumentPtr& stdLibraries = HdMtlxStdLibraries();
    mx::NodeDefPtr mxNodeDef =
        stdLibraries->getNodeDef(mtlxSdrNode->GetIdentifier().GetString());

    const auto activeOutputs = mxNodeDef->getActiveOutputs();
    if (activeOutputs.size() != 1 || 
        activeOutputs.back()->getType() != mx::SURFACE_SHADER_TYPE_STRING) {
        // Outputting anything that is not surfaceshader will be
        // considered opaque, unless color4 or vector4. Not fully
        // per USD specs, but supported by MaterialX.
        auto const* typeDesc = _MxGetTypeDescription(activeOutputs.back()->getType());
        if (typeDesc == mx::Type::COLOR4 || typeDesc == mx::Type::VECTOR4) {
            return HdStMaterialTagTokens->translucent.GetString();
        }
        return HdStMaterialTagTokens->defaultMaterialTag.GetString();
    }

    if (mtlxSdrNode->GetFamily() == _tokens->convert) {
        if (terminal.nodeTypeId == _tokens->ND_convert_color4_surfaceshader ||
            terminal.nodeTypeId == _tokens->ND_convert_vector4_surfaceshader)
        {
            return HdStMaterialTagTokens->translucent.GetString();
        }
        return HdStMaterialTagTokens->defaultMaterialTag.GetString();
    }

    // Out of easy answers. Delegate to MaterialX.
    if (_MxIsTransparentShader(hdNetwork, terminal)) {
        return HdStMaterialTagTokens->translucent.GetString();
    }
    return HdStMaterialTagTokens->defaultMaterialTag.GetString();
}

// Returns true is the node requires primvar support for texcoord
static bool
_NodeUsesTexcoordPrimvar(const SdrShaderNodeConstPtr mtlxSdrNode)
{
    if (mtlxSdrNode->GetFamily() == _tokens->texcoord) {
        return true;
    }

    const mx::DocumentPtr& stdLibraries = HdMtlxStdLibraries();
    mx::NodeDefPtr mxNodeDef =
        stdLibraries->getNodeDef(mtlxSdrNode->GetIdentifier().GetString());
    mx::InterfaceElementPtr impl = mxNodeDef->getImplementation();
    if (impl && impl->isA<mx::NodeGraph>()) {
        mx::NodeGraphPtr nodegraph = impl->asA<mx::NodeGraph>();
        if (!nodegraph->getNodes("texcoord").empty()) {
            return true;
        }
    }
    return false;
}

// Returns the MaterialX default texcoord name as registered when loading the library
static std::string const&
_GetDefaultTexcoordPrimvarName()
{
    SdrRegistry &sdrRegistry = SdrRegistry::GetInstance();
    const SdrShaderNodeConstPtr mtlxSdrNode =
        sdrRegistry.GetShaderNodeByIdentifierAndType(_tokens->ND_image_color3, _tokens->mtlx);
    auto const& metadata = mtlxSdrNode->GetMetadata();
    const auto primvarIt = metadata.find(SdrNodeMetadata->Primvars);
    return primvarIt != metadata.end() ? primvarIt->second : _tokens->st.GetString();
}

// Browse the nodes to find primvar connections to add to the terminal node
static void
_AddMaterialXHydraPrimvarParams(
    HdMaterialNetwork2* hdNetwork,
    SdfPath const& terminalNodePath)
{
    SdrRegistry &sdrRegistry = SdrRegistry::GetInstance();
    for (auto& node: hdNetwork->nodes)
    {
        const SdrShaderNodeConstPtr mtlxSdrNode =
            sdrRegistry.GetShaderNodeByIdentifierAndType(node.second.nodeTypeId,
                                                         _tokens->mtlx);
        if (mtlxSdrNode->GetFamily() == _tokens->geompropvalue ||
            _NodeUsesTexcoordPrimvar(mtlxSdrNode))
        {
            // Connect the primvar node to the terminal node for HdStMaterialNetwork
            // Create a unique name for the new connection.
            std::string newConnName = node.first.GetName() + "_primvarconn";
            HdMaterialConnection2 primvarConn;
            primvarConn.upstreamNode = node.first;
            primvarConn.upstreamOutputName = TfToken(newConnName);
            hdNetwork->nodes[terminalNodePath]
                .inputConnections[primvarConn.upstreamOutputName] = {primvarConn};
        }
    }
}

// Add the default Hydra texture sampler params to a discovered texture node and
// the required Hydra texture connection on the terminal node
static void _AddMaterialXHydraTextureParams(
    TfToken mtlxParamName,
    HdMaterialNetwork2* hdNetwork,
    SdfPath const& terminalNodePath,
    SdfPath const& textureNodePath)
{
    auto& hdTextureNode = hdNetwork->nodes[textureNodePath];
    hdTextureNode.parameters[_tokens->st] = TfToken(_GetDefaultTexcoordPrimvarName());

    // Gather the Hydra Texture Parameters
    std::map<TfToken, VtValue> hdParameters;
    const auto textureNodeDef =
        HdMtlxStdLibraries()->getNodeDef(hdTextureNode.nodeTypeId.GetString());
    _AddDefaultMtlxTextureValues(textureNodeDef, &hdParameters);

    // Override values with Hydra parameters:
    for (auto const& param : hdTextureNode.parameters) {
        // Get the Hydra equivalents for the Mx Texture node parameters
        std::string const& mxInputName = param.first.GetString();
        std::string const mxInputValue = HdMtlxConvertToString(param.second);
        _GetHdTextureParameters(mxInputName, mxInputValue, &hdParameters);
    }

    // Add the Hydra Texture Parameters to the Texture Node
    for (auto const& param : hdParameters) {
        hdTextureNode.parameters[param.first] = param.second;
    }

    // Add connections on the terminal for Hydra texture inputs
    HdMaterialConnection2 textureConn;
    textureConn.upstreamOutputName = mtlxParamName;
    textureConn.upstreamNode = textureNodePath;
    hdNetwork->nodes[terminalNodePath].
        inputConnections[mtlxParamName] = {textureConn};
}

static void
_ReplaceFilenameInput(
    std::string const& mtlxParamName,
    HdMaterialNetwork2* hdNetwork,
    SdfPath const& hdTerminalNodePath)
{
    auto const& hdTerminalNode = hdNetwork->nodes.at(hdTerminalNodePath);
    const mx::NodeDefPtr mxNodeDef =
        HdMtlxStdLibraries()->getNodeDef(hdTerminalNode.nodeTypeId.GetString());
    if (!mxNodeDef) {
        return;
    }

    const auto mxInput = mxNodeDef->getActiveInput(mtlxParamName);
    if (!mxInput) {
        return;
    }

    const mx::InterfaceElementPtr impl = mxNodeDef->getImplementation();
    if (!impl || !impl->isA<mx::NodeGraph>()) {
        return;
    }

    // Find out which node in the nodegraph interfaces with mtlxParamName.
    mx::NodePtr mxTextureNode;
    std::string mxTextureFileInput;
    for (auto const& node: impl->asA<mx::NodeGraph>()->getNodes()) {
        for (auto const& input: node->getInputs()) {
            if (input->getType() != "filename") {
                continue;
            }
            mxTextureFileInput = input->getName();
            if (input->getInterfaceName() == mtlxParamName) {
                mxTextureNode = node;
                break;
            }
            // We need to handle correctly the situation where there are
            // "dot" nodes in the NodeGraph.
            auto dotNode = input->getConnectedNode();
            while (dotNode && dotNode->getCategory() == "dot") {
                auto dotInput = dotNode->getInput("in");
                if (dotInput && dotInput->getInterfaceName() == mtlxParamName) {
                    mxTextureNode = node;
                    break;
                }
                dotNode = dotNode->getConnectedNode("in");
            }
        }
        if (mxTextureNode) {
            break;
        }
    }

    if (!mxTextureNode) {
        return;
    }

    auto mxTextureNodeDef = mxTextureNode->getNodeDef();
    if (!mxTextureNodeDef) {
        return;
    }

    // Gather texture parameters on the image node.
    std::map<TfToken, VtValue> terminalTextureParams;
    _AddDefaultMtlxTextureValues(mxTextureNodeDef, &terminalTextureParams);
    for (auto const& inputName: _textureParamTokens->allTokens) {
        auto mxInput = mxTextureNode->getInput(inputName.GetString());
        if (mxInput && mxInput->hasValueString()) {
            _GetHdTextureParameters(inputName,
                                    mxInput->getValueString(),
                                    &terminalTextureParams);
        }
    }
    // Gather the Hydra Texture Parameters on the terminal node.
    for (auto const& param : hdTerminalNode.parameters) {
        // Get the Hydra equivalents for the Mx Texture node parameters
        std::string const& mxInputName = param.first.GetString();
        std::string const mxInputValue = HdMtlxConvertToString(param.second);
        _GetHdTextureParameters(mxInputName,
                                mxInputValue,
                                &terminalTextureParams);
    }

    // Get the texture node from the Implementation Nodegraph and gather
    // nodeTypeId and parameter information.
    auto terminalTextureTypeId = TfToken(mxTextureNodeDef->getName());

    // Get the filename parameter value from the terminal node
    const TfToken filenameToken(mtlxParamName);
    auto filenameParamIt = hdTerminalNode.parameters.find(filenameToken);
    if (filenameParamIt == hdTerminalNode.parameters.end()) {
        return;
    }

    // Create a new Texture Node
    HdMaterialNode2 terminalTextureNode;
    terminalTextureNode.nodeTypeId = terminalTextureTypeId;
    terminalTextureNode.parameters[TfToken(mxTextureFileInput)] =
        filenameParamIt->second;
    terminalTextureNode.parameters[_tokens->st] = _tokens->st;
    for (auto const& param : terminalTextureParams) {
        terminalTextureNode.parameters[param.first] = param.second;
    }

    // Add the Texture Node to the hdNetwork
    const SdfPath terminalTexturePath =
        hdTerminalNodePath.AppendChild(filenameToken);
    hdNetwork->nodes.insert({terminalTexturePath, terminalTextureNode});

    // Make a new connection to the terminal node
    HdMaterialConnection2 terminalTextureConn;
    terminalTextureConn.upstreamNode = terminalTexturePath;
    terminalTextureConn.upstreamOutputName = terminalTexturePath.GetNameToken();

    // Replace the filename parameter with the TerminalTextureConnection
    hdNetwork->nodes[hdTerminalNodePath].parameters.erase(filenameParamIt);
    hdNetwork->nodes[hdTerminalNodePath].
        inputConnections[terminalTextureConn.upstreamOutputName] =
            {terminalTextureConn};

}

// Gather the Material Params from the glslfx ShaderPtr
void
_AddMaterialXParams(
    mx::ShaderPtr const& glslfxShader,
    HdMaterialNetwork2* hdNetwork,
    SdfPath const& terminalNodePath,
    HdMtlxNodePathMap const& nodePathMap,
    HdSt_MaterialParamVector* materialParams)
{
    TRACE_FUNCTION_SCOPE("Collect Mtlx params from glslfx shader.")
    if (!glslfxShader) {
        return;
    }

    _AddMaterialXHydraPrimvarParams(hdNetwork, terminalNodePath);

    // Build reverse mapping from MaterialX to Hydra:
    std::map<std::string, VtValue> mxValuesFromHd;
    for (auto const& node: hdNetwork->nodes) {
        // Terminal parameters are unprefixed.
        std::string nodePart;
        if (node.first != terminalNodePath) {
            const auto itRemapped = nodePathMap.find(node.first);
            if (itRemapped != nodePathMap.end()) {
                nodePart = itRemapped->second.GetName() + "_";
            }
        }
        for (auto const& param: node.second.parameters) {
            if (param.second.IsHolding<std::string>() ||
                param.second.IsHolding<TfToken>()) {
                continue;
            }
            mxValuesFromHd.emplace(nodePart + param.first.GetString(), param.second);
        }
    }

    // Also build a mapping from the node name to the original SdfPath to allow
    // finding back discovered texture nodes
    std::map<std::string, SdfPath> mxNodeToHdPath;
    for (auto const& remapPair: nodePathMap) {
        if (remapPair.first != terminalNodePath) {
            mxNodeToHdPath.emplace(remapPair.second.GetName(), remapPair.first);
        }
    }

    const mx::ShaderStage& pxlStage = glslfxShader->getStage(mx::Stage::PIXEL);
    const auto& paramsBlock = pxlStage.getUniformBlock(mx::HW::PUBLIC_UNIFORMS);
    for (size_t i = 0; i < paramsBlock.size(); ++i) {

        // MaterialX parameter Information
        const auto* variable = paramsBlock[i];
        const auto varValue = variable->getValue();
        std::istringstream valueStream(varValue
            ? varValue->getValueString() : std::string());

        // Create a corresponding HdSt_MaterialParam
        HdSt_MaterialParam param;
        param.paramType = HdSt_MaterialParam::ParamTypeFallback;
        param.name = TfToken(variable->getVariable());

        // Get the parameter value from the terminal node
        const auto varType = variable->getType();
        const auto paramIt = mxValuesFromHd.find(variable->getVariable());
        if (paramIt != mxValuesFromHd.end()) {
            if (varType->getBaseType() == mx::TypeDesc::BASETYPE_BOOLEAN ||
                varType->getBaseType() == mx::TypeDesc::BASETYPE_FLOAT ||
                varType->getBaseType() == mx::TypeDesc::BASETYPE_INTEGER) {
                param.fallbackValue = paramIt->second;
            }
        }
        else {
            std::string separator;
            if (varType->getBaseType() == mx::TypeDesc::BASETYPE_BOOLEAN) {
                const bool val = valueStream.str() == "true";
                param.fallbackValue = VtValue(val);
            }
            else if (varType->getBaseType() == mx::TypeDesc::BASETYPE_FLOAT) {
                if (varType->getSize() == 1) {
                    float val;
                    valueStream >> val;
                    param.fallbackValue = VtValue(val);
                }
                else if (varType->getSize() == 2) {
                    GfVec2f val;
                    valueStream >> val[0] >> separator >> val[1];
                    param.fallbackValue = VtValue(val);
                }
                else if (varType->getSize() == 3) {
                    GfVec3f val;
                    valueStream >> val[0] >> separator >> val[1] >> separator 
                                >> val[2];
                    param.fallbackValue = VtValue(val);
                }
                else if (varType->getSize() == 4) {
                    GfVec4f val;
                    valueStream >> val[0] >> separator >> val[1] >> separator
                                >> val[2] >> separator >> val[3];
                    param.fallbackValue = VtValue(val);
                }
            }
            else if (varType->getBaseType() == mx::TypeDesc::BASETYPE_INTEGER) {
                if (varType->getSize() == 1) {
                    int val;
                    valueStream >> val;
                    param.fallbackValue = VtValue(val);
                }
                else if (varType->getSize() == 2) {
                    GfVec2i val;
                    valueStream >> val[0] >> separator >> val[1];
                    param.fallbackValue = VtValue(val);
                }
                else if (varType->getSize() == 3) {
                    GfVec3i val;
                    valueStream >> val[0] >> separator >> val[1] >> separator 
                                >> val[2];
                    param.fallbackValue = VtValue(val);
                }
                else if (varType->getSize() == 4) {
                    GfVec4i val;
                    valueStream >> val[0] >> separator >> val[1] >> separator
                        >> val[2] >> separator >> val[3];
                    param.fallbackValue = VtValue(val);
                }
            }
        }

        if (!param.fallbackValue.IsEmpty()) {
            materialParams->push_back(std::move(param));
        }

        if (varType->getSemantic() == mx::TypeDesc::SEMANTIC_FILENAME) {
            // Found a texture input. Manage its associated Hydra texture node

            // Find back the node path from the param name:
            auto nodeName = std::string{variable->getVariable()};
            auto underscorePos = nodeName.find('_');
            if (underscorePos != std::string_view::npos) {
                nodeName = nodeName.substr(0, underscorePos);
            }
            const auto originalPath = mxNodeToHdPath.find(nodeName);
            if (originalPath != mxNodeToHdPath.end()) {
                _AddMaterialXHydraTextureParams(param.name,
                                                hdNetwork,
                                                terminalNodePath,
                                                originalPath->second);
            } else {
                // Storm does not expect textures to be direct inputs on materials,
                // replace with a connection to an image node
                _ReplaceFilenameInput(variable->getVariable(),
                                      hdNetwork,
                                      terminalNodePath);
            }
        }
    }
}

static mx::ShaderPtr
_GenerateMaterialXShader(
    HdMaterialNetwork2 const& hdNetwork,
    SdfPath const& materialPath,
    HdMaterialNode2 const& terminalNode,
    SdfPath const& terminalNodePath,
    TfToken const& materialTagToken,
    TfToken const& apiName,
    bool const bindlessTexturesEnabled)
{
    // Get Standard Libraries and SearchPaths (for mxDoc and mxShaderGen)
    const mx::DocumentPtr& stdLibraries = HdMtlxStdLibraries();
    const mx::FileSearchPath& searchPaths = HdMtlxSearchPaths();

    // Create the MaterialX Document from the HdMaterialNetwork
    HdSt_MxShaderGenInfo mxHdInfo;
    HdMtlxTexturePrimvarData hdMtlxData;
    mx::DocumentPtr mtlxDoc = HdMtlxCreateMtlxDocumentFromHdNetwork(
                                    hdNetwork,
                                    terminalNode,   // MaterialX HdNode
                                    terminalNodePath,
                                    materialPath,
                                    stdLibraries,
                                    &hdMtlxData);

    // Add Hydra parameters for each of the Texture nodes
    _UpdateTextureNodes(mtlxDoc, hdNetwork, terminalNode, terminalNodePath,
                        hdMtlxData.hdTextureNodes, hdMtlxData.mxHdTextureMap,
                        &mxHdInfo.textureMap, &mxHdInfo.primvarMap,
                        &mxHdInfo.defaultTexcoordName);

    _UpdatePrimvarNodes(mtlxDoc, hdNetwork, terminalNodePath,
                        hdMtlxData.hdPrimvarNodes, &mxHdInfo.primvarMap,
                        &mxHdInfo.primvarDefaultValueMap);

    mxHdInfo.materialTag = materialTagToken.GetString();
    mxHdInfo.bindlessTexturesEnabled = bindlessTexturesEnabled;

    // Add domelight and other textures to mxHdInfo so the proper entry points
    // get generated
    _AddFallbackTextureMaps(terminalNode, terminalNodePath, &mxHdInfo.textureMap);

    // Generate the glslfx source code from the mtlxDoc
    return HdSt_GenMaterialXShader(
        mtlxDoc, stdLibraries, searchPaths, mxHdInfo, apiName);
}

mx::ShaderPtr
HdSt_ApplyMaterialXFilter(
    HdMaterialNetwork2* hdNetwork,
    SdfPath const& materialPath,
    HdMaterialNode2 const& terminalNode,
    SdfPath const& terminalNodePath,
    HdSt_MaterialParamVector* materialParams,
    HdStResourceRegistry *resourceRegistry)
{
    // Check if the Terminal is a MaterialX Node
    SdrRegistry &sdrRegistry = SdrRegistry::GetInstance();
    const SdrShaderNodeConstPtr mtlxSdrNode =
        sdrRegistry.GetShaderNodeByIdentifierAndType(terminalNode.nodeTypeId,
                                                     _tokens->mtlx);

    if (mtlxSdrNode) {
        TRACE_FUNCTION_SCOPE("ApplyMaterialXFilter: Found Mtlx Node.")

        // Anonymize the network to make sure shader code does not depend
        // on node names:
        HdMtlxNodePathMap nodePathMap;
        HdMaterialNetwork2 topoNetwork;
        auto topoHash = _BuildEquivalentMaterialNetwork(*hdNetwork, &topoNetwork, &nodePathMap);
        SdfPath anonymTerminalNodePath = nodePathMap[terminalNodePath];

        mx::ShaderPtr glslfxShader;
        const TfToken materialTagToken(_GetMaterialTag(*hdNetwork, terminalNode));
        const bool bindlessTexturesEnabled =
            resourceRegistry->GetHgi()->GetCapabilities()->IsSet(
                HgiDeviceCapabilitiesBitsBindlessTextures);
        const TfToken apiName = resourceRegistry->GetHgi()->GetAPIName();

        // Utilize the Resource Registry to cache the generated MaterialX glslfx Shader
        Tf_HashState shaderHash;
        TfHashAppend(shaderHash, topoHash);
        TfHashAppend(shaderHash, materialTagToken);
        HdInstance<mx::ShaderPtr> glslfxInstance =
            resourceRegistry->RegisterMaterialXShader(shaderHash.GetCode());

        if (glslfxInstance.IsFirstInstance()) {
            try {
                glslfxShader = _GenerateMaterialXShader(
                    topoNetwork, materialPath, terminalNode, anonymTerminalNodePath,
                    materialTagToken, apiName, bindlessTexturesEnabled);
            } catch (mx::Exception& exception) {
                TF_CODING_ERROR("Unable to create the Glslfx Shader.\n"
                    "MxException: %s", exception.what());
            }

            // Store the mx::ShaderPtr
            glslfxInstance.SetValue(glslfxShader);

        } else {
            // Get the mx::ShaderPtr from the resource registry
            glslfxShader = glslfxInstance.GetValue();

        }

        // Add a Fallback DomeLight texture node to the network
        _AddFallbackDomeLightTextureNode(hdNetwork, terminalNodePath);

        // Add material parameters from the original network
        _AddMaterialXParams(glslfxShader, hdNetwork, terminalNodePath, nodePathMap,
                            materialParams);

        // Create a new terminal node with the glslfxShader
        if (glslfxShader) {
            const std::string glslfxSourceCode =
                glslfxShader->getSourceCode(mx::Stage::PIXEL);
            SdrShaderNodeConstPtr sdrNode =
                sdrRegistry.GetShaderNodeFromSourceCode(glslfxSourceCode,
                                                        HioGlslfxTokens->glslfx,
                                                        NdrTokenMap()); // metadata
            HdMaterialNode2 newTerminalNode;
            newTerminalNode.nodeTypeId = sdrNode->GetIdentifier();
            newTerminalNode.inputConnections = terminalNode.inputConnections;
            newTerminalNode.parameters = terminalNode.parameters;

            // Replace the original terminalNode with this newTerminalNode
            hdNetwork->nodes[terminalNodePath] = newTerminalNode;
        }

        return glslfxShader;
    }
    return nullptr;
}

PXR_NAMESPACE_CLOSE_SCOPE<|MERGE_RESOLUTION|>--- conflicted
+++ resolved
@@ -49,6 +49,7 @@
 
 PXR_NAMESPACE_OPEN_SCOPE
 
+
 TF_DEFINE_PRIVATE_TOKENS(
     _tokens,
     (mtlx)
@@ -59,30 +60,25 @@
     (geomprop)
     (index)
     ((defaultInput, "default"))
-
-    // Opacity Parameters
-<<<<<<< HEAD
-    (alpha)
-    (alpha_mode)
-    (alpha_cutoff)
-=======
+    (filename)
+
+    // Opacity Parameters - USD Preview Surface
     (UsdPreviewSurface)
->>>>>>> 31a89bcf
     (opacity)
     (opacityThreshold)
-
+    // Opacity Parameters - Standard Surface
     (standard_surface)
     (transmission)
-
+    // Opacity Parameters - Open PBR
     (open_pbr_surface)
     (transmission_weight)
     (geometry_opacity)
-
+    // Opacity Parameters - GlTF 
     (gltf_pbr)
     (alpha_mode)
     (alpha_cutoff)
     (alpha)
-
+    // Opacity Parameters - Other Surface shaders
     (convert)
     (ND_convert_color4_surfaceshader)
     (ND_convert_vector4_surfaceshader)
@@ -104,12 +100,13 @@
 
 TF_DEFINE_PRIVATE_TOKENS(
     _topologicalTokens,
-    // This represents living knowledge of the internals of the MaterialX shader generator
-    // for both GLSL and Metal. Such knowledge should reside inside the generator class
-    // provided by MaterialX.
-
-    // Dot filename is always topological due to code that prevents creating extra OpenGL samplers
-    // this is the only shader node id required. All other tests are done on the shader family.
+    // This represents living knowledge of the internals of the MaterialX 
+    // shader generator for both GLSL and Metal. Such knowledge should reside
+    // inside the generator class provided by MaterialX.
+
+    // Dot filename is always topological due to code that prevents creating 
+    // extra OpenGL samplers this is the only shader node id required. All 
+    // other tests are done on the shader family.
     (ND_dot_filename)
     // Topo affecting nodes due to object/model/world space parameter
     (position)
@@ -130,11 +127,15 @@
 );
 
 TF_DEFINE_PRIVATE_TOKENS(
-    _textureParamTokens,
+    _mxTextureParamTokens,    // mxTextureTokens <-> HdStTextureTokens
     (filtertype)
     (uaddressmode)
     (vaddressmode)
 );
+
+// To store the mapping between the node paths in the HdMaterialNetwork to  
+// the corresponding anonymized node paths - <hdNodePath, annonNodePath> 
+using HdAnnonNodePathMap = std::unordered_map<SdfPath, SdfPath, SdfPath::Hash>;
 
 ////////////////////////////////////////////////////////////////////////////////
 // Shader Gen Functions
@@ -196,135 +197,6 @@
     }
 }
 
-using HdMtlxNodePathMap = std::unordered_map<SdfPath, SdfPath, SdfPath::Hash>;
-
-static bool
-_IsTopologicalShader(TfToken const& nodeId)
-{
-    static const TfToken::HashSet topologicalTokenSet(
-        _topologicalTokens->allTokens.begin(),
-        _topologicalTokens->allTokens.end());
-
-    if (nodeId == _topologicalTokens->ND_dot_filename) {
-        return true;
-    }
-
-    SdrRegistry &sdrRegistry = SdrRegistry::GetInstance();
-    const SdrShaderNodeConstPtr sdrNode = 
-        sdrRegistry.GetShaderNodeByIdentifierAndType(nodeId, _tokens->mtlx);
-
-    return sdrNode && topologicalTokenSet.count(sdrNode->GetFamily()) > 0;
-}
-
-size_t _BuildEquivalentMaterialNetwork(
-    HdMaterialNetwork2 const& hdNetwork,
-    HdMaterialNetwork2* topoNetwork,
-    HdMtlxNodePathMap* nodePathMap)
-{
-    // The goal here is to strip all local names in the network paths in order to produce MaterialX
-    // data that do not have uniform parameter names that vary based on USD node names.
-
-    // We also want to strip all non-topological parameters in order to get a shader that has
-    // default values for all parameters and can be re-used.
-
-    size_t nodeCounter = 0;
-    nodePathMap->clear();
-
-    // Paths will go /NG_Anonymized/N0, /NG_Anonymized/N1, /NG_Anonymized/N2...
-    SdfPath ngBase(_tokens->NG_Anonymized);
-
-    // We will traverse the network in a depth-first traversal starting at the
-    // terminals. This will allow a stable traversal that will not be affected
-    // by the ordering of the SdfPaths and make sure we assign the same index to
-    // all nodes regardless of the way they are sorted in the network node map.
-    std::vector<const SdfPath*> pathsToTraverse;
-    for (const auto& terminal : hdNetwork.terminals) {
-        const auto& connection = terminal.second;
-        pathsToTraverse.push_back(&(connection.upstreamNode));
-    }
-    while (!pathsToTraverse.empty()) {
-        const SdfPath* path = pathsToTraverse.back();
-        pathsToTraverse.pop_back();
-        if (!(*nodePathMap).count(*path)) {
-            const HdMaterialNode2& node = hdNetwork.nodes.find(*path)->second;
-            // We only need to create the anonymized name at this time:
-            (*nodePathMap)[*path] = ngBase.AppendChild(TfToken("N" + std::to_string(nodeCounter++)));
-            for (const auto& input : node.inputConnections) {
-                for (const auto& connection : input.second) {
-                    pathsToTraverse.push_back(&(connection.upstreamNode));
-                }
-            }
-        }
-    }
-
-    // Copy the incoming network using only the anonymized names:
-    topoNetwork->primvars = hdNetwork.primvars;
-    for (const auto& terminal : hdNetwork.terminals) {
-        topoNetwork->terminals.emplace(
-            terminal.first,
-            HdMaterialConnection2 { (*nodePathMap)[terminal.second.upstreamNode],
-                                    terminal.second.upstreamOutputName });
-    }
-    for (const auto& nodePair : hdNetwork.nodes) {
-        const HdMaterialNode2& inNode = nodePair.second;
-        HdMaterialNode2        outNode;
-        outNode.nodeTypeId = inNode.nodeTypeId;
-        if (_IsTopologicalShader(inNode.nodeTypeId)) {
-            // Topological nodes have parameters that affect topology. We can not strip
-            // them.
-            outNode.parameters = inNode.parameters;
-        } else {
-            // Parameters that are color managed are also topological as they
-            // result in different nodes being added in the MaterialX graph
-            for (const auto& param: inNode.parameters) {
-                const auto colorManagedFile = 
-                    SdfPath::StripPrefixNamespace(param.first.GetString(),
-                                                  SdfFieldKeys->ColorSpace);
-                if (colorManagedFile.second) {
-                    outNode.parameters.insert(param);
-                    // Need an empty asset as well:
-                    outNode.parameters.emplace(TfToken(colorManagedFile.first),
-                                               VtValue{SdfAssetPath{}});
-                }
-            }
-        }
-
-        for (const auto& cnxPair : inNode.inputConnections) {
-            std::vector<HdMaterialConnection2> outCnx;
-            for (const auto& c : cnxPair.second) {
-                outCnx.emplace_back(HdMaterialConnection2 { (*nodePathMap)[c.upstreamNode],
-                                                            c.upstreamOutputName });
-            }
-            outNode.inputConnections.emplace(cnxPair.first, std::move(outCnx));
-        }
-        topoNetwork->nodes.emplace((*nodePathMap)[nodePair.first], std::move(outNode));
-    }
-
-    // Build the topo hash from the topo network:
-    Tf_HashState topoHash;
-    for (const auto& terminal : topoNetwork->terminals) {
-        TfHashAppend(topoHash, terminal.first);
-        TfHashAppend(topoHash, terminal.second.upstreamNode.GetName());
-    }
-    for (const auto& node : topoNetwork->nodes) {
-        TfHashAppend(topoHash, node.first.GetName());
-        TfHashAppend(topoHash, node.second.nodeTypeId);
-        for (const auto& param : node.second.parameters) {
-            TfHashAppend(topoHash, param.first);
-            TfHashAppend(topoHash, param.second.GetHash());
-        }
-        for (const auto& connection : node.second.inputConnections) {
-            TfHashAppend(topoHash, connection.first);
-            for (const auto& source : connection.second) {
-                TfHashAppend(topoHash, source.upstreamNode.GetName());
-                TfHashAppend(topoHash, source.upstreamOutputName);
-            }
-        }
-    }
-
-    return topoHash.GetCode();
-}
-
 // Use the given mxDocument to generate the corresponding glsl shader
 // Based on MaterialXViewer Viewer::loadDocument()
 mx::ShaderPtr
@@ -393,7 +265,8 @@
     mx::NodePtr node = renderableElem->asA<mx::Node>();
     if (node && node->getType() == mx::MATERIAL_TYPE_STRING) {
         // Use auto so can compile against MaterialX 1.38.0 or 1.38.1
-        auto mxShaderNodes = mx::getShaderNodes(node, mx::SURFACE_SHADER_TYPE_STRING);
+        auto mxShaderNodes = 
+            mx::getShaderNodes(node, mx::SURFACE_SHADER_TYPE_STRING);
         if (!mxShaderNodes.empty()) {
             renderableElem = *mxShaderNodes.begin();
         }
@@ -442,17 +315,18 @@
     return VtValue(HdStTextureTokens->repeat);
 }
 
-// Translate the MaterialX texture node input into the Hydra equivalents
+// Translate the MaterialX texture node input into the Hydra equivalents and
+// store in the given hdTextureParams map
 static void
-_GetHdTextureParameters(
+_GetMxInputAsHdTextureParam(
     std::string const& mxInputName,
     std::string const& mxInputValue,
     std::map<TfToken, VtValue>* hdTextureParams)
 {
-    // MaterialX has two texture2d node types <image> and <tiledimage>
+    // MaterialX stdlib has two texture2d node types <image> and <tiledimage>
 
     // Properties common to both <image> and <tiledimage> texture nodes:
-    if (mxInputName == _textureParamTokens->filtertype) {
+    if (mxInputName == _mxTextureParamTokens->filtertype) {
         (*hdTextureParams)[HdStTextureTokens->minFilter] = 
             _GetHdFilterValue(mxInputValue);
         (*hdTextureParams)[HdStTextureTokens->magFilter] = 
@@ -460,204 +334,75 @@
     }
 
     // Properties specific to <image> nodes:
-    else if (mxInputName == _textureParamTokens->uaddressmode) {
+    else if (mxInputName == _mxTextureParamTokens->uaddressmode) {
         (*hdTextureParams)[HdStTextureTokens->wrapS] = 
             _GetHdSamplerValue(mxInputValue);
     }
-    else if (mxInputName == _textureParamTokens->vaddressmode) {
+    else if (mxInputName == _mxTextureParamTokens->vaddressmode) {
         (*hdTextureParams)[HdStTextureTokens->wrapT] = 
             _GetHdSamplerValue(mxInputValue);
     }
-}
-
-static void
-_AddDefaultMtlxTextureValues(std::map<TfToken, VtValue>* hdTextureParams)
-{
-    // MaterialX uses repeat/periodic for the default wrap values, without
-    // this the texture will use the Hydra default useMetadata. 
-    // Note that these will get overwritten by any authored values
-    (*hdTextureParams)[HdStTextureTokens->wrapS] = 
-        VtValue(HdStTextureTokens->repeat);
-    (*hdTextureParams)[HdStTextureTokens->wrapT] = 
-        VtValue(HdStTextureTokens->repeat);
-
-    // Set the default colorSpace to be 'raw'. This allows MaterialX to handle
-    // colorspace transforms.
-    (*hdTextureParams) [_tokens->sourceColorSpace] = VtValue(HdStTokens->raw);
 }
 
 static void
 _AddDefaultMtlxTextureValues(
     mx::NodeDefPtr const& nodeDef,
     std::map<TfToken, VtValue>* hdTextureParams)
-{
-    _AddDefaultMtlxTextureValues(hdTextureParams);
-
-    if (nodeDef->getCategory() == mx::ShaderNode::IMAGE) {
-        for (auto const& inputName: _textureParamTokens->allTokens) {
-            auto mxInput = nodeDef->getActiveInput(inputName.GetString());
-            if (mxInput && mxInput->hasValueString()) {
-                _GetHdTextureParameters(inputName,
-                                        mxInput->getValueString(),
-                                        hdTextureParams);
-            }
-        }
-    }
-
-    // Everything boils down to an <image> node. We might have to dig it out of
-    // the nodegraph. Unsure about triplanar that has 3 image nodes. Does Storm
-    // require per-image texture params? How does one specify that using a single
-    // token?
-    const mx::InterfaceElementPtr& impl = nodeDef->getImplementation();
-    if (!(impl && impl->isA<mx::NodeGraph>())) {
-        return;
-    }
-
-    // We should go recursive in case we have an image nested more than one level
-    // deep via custom NodeDefs, but, for the moment, we dig only one level down
-    // since this is sufficient for the default set of MaterialX texture nodes.
-    const auto imageNodes = impl->asA<mx::NodeGraph>()->getNodes(mx::ShaderNode::IMAGE);
-    if (imageNodes.empty()) {
-        return;
-    }
-
-    for (auto const& inputName: _textureParamTokens->allTokens) {
-        auto mxInput = imageNodes.front()->getInput(inputName.GetString());
-        if (!mxInput) {
-            continue;
-        }
-        if (mxInput->hasInterfaceName()) {
-            mxInput = nodeDef->getActiveInput(mxInput->getInterfaceName());
-        }
-        if (mxInput->hasValueString()) {
-            _GetHdTextureParameters(inputName.GetString(),
-                                    mxInput->getValueString(),
-                                    hdTextureParams);
-        }
-    }
-}
-
-// Find the HdNode and its corresponding NodePath in the given HdNetwork 
-// based on the given HdConnection
-static bool 
-_FindConnectedNode(
-    HdMaterialNetwork2 const& hdNetwork,
-    HdMaterialConnection2 const& hdConnection,
-    HdMaterialNode2* hdNode,
-    SdfPath* hdNodePath)
-{
-    // Get the path to the connected node
-    const SdfPath & connectionPath = hdConnection.upstreamNode;
-
-    // If this path is not in the network raise a warning
-    auto hdNodeIt = hdNetwork.nodes.find(connectionPath);
-    if (hdNodeIt == hdNetwork.nodes.end()) {
-        TF_WARN("Unknown material node '%s'", connectionPath.GetText());
-        return false;
-    }
-
-    // Otherwise return the HdNode and corresponding NodePath
-    *hdNode = hdNodeIt->second;
-    *hdNodePath = connectionPath;
-    return true;
-}
-
-// Return the specified or default Texture coordinate name as a TfToken, 
-// and initialize the primvar type or default name for MaterialX ShaderGen.
-static TfToken
-_GetTextureCoordinateName(
-    mx::DocumentPtr const& mxDoc,
-    HdMaterialNetwork2 const& hdNetwork,
-    HdMaterialNode2 const& hdTextureNode,
-    SdfPath const& hdTextureNodePath,
-    mx::StringMap* mxHdPrimvarMap,
-    std::string* defaultTexcoordName)
-{
-    // Get the Texture Coordinate name through the connected node
-    bool textureCoordSet = false;
-    std::string textureCoordName;
-    for (auto const& inputConnections : hdTextureNode.inputConnections) {
-        // Texture Coordinates are connected through the 'texcoord' input
-        if ( inputConnections.first != _tokens->texcoord) {
-            continue;
-        }
-
-        for (auto const& currConnection : inputConnections.second) {
-            // Get the connected Texture Coordinate node
-            SdfPath hdCoordNodePath;
-            HdMaterialNode2 hdCoordNode;
-            const bool found = _FindConnectedNode(hdNetwork, currConnection,
-                                            &hdCoordNode, &hdCoordNodePath);
-            if (!found) {
+{    
+    // Add the stdlib texture node default values 
+    {
+        // MaterialX uses repeat/periodic for the default wrap values, without
+        // this the texture will use the Hydra default useMetadata. 
+        // Note that these will get overwritten by any authored values
+        (*hdTextureParams)[HdStTextureTokens->wrapS] = 
+            VtValue(HdStTextureTokens->repeat);
+        (*hdTextureParams)[HdStTextureTokens->wrapT] = 
+            VtValue(HdStTextureTokens->repeat);
+
+        // Set the default colorSpace to be 'raw'. This allows MaterialX to 
+        // handle colorspace transforms.
+        (*hdTextureParams) [_tokens->sourceColorSpace] =
+            VtValue(HdStTokens->raw);
+    }
+
+    // Add custom texture node default values
+    {
+        // All custom Texture nodes boil down to an <image> node. Go into the 
+        // implementation nodegraph to get the default texture values in 
+        // case they differ from the above stdlib defaults
+
+        // XXX Unsure about triplanar that has 3 image nodes. Does Storm
+        // require per-image texture params? How does one specify that using a 
+        // single token?
+
+        // XXX We should recursively search for the <image> node in case it is 
+        // nested more than one level deep via custom NodeDefs. For now, we 
+        // only dig one level down since this is sufficient for the default 
+        // set of MaterialX texture nodes.
+
+        // Get the underlying image node from the implementation nodegraph
+        const mx::InterfaceElementPtr& impl = nodeDef->getImplementation();
+        if (!(impl && impl->isA<mx::NodeGraph>())) {
+            return;
+        }
+        const auto imageNodes = 
+            impl->asA<mx::NodeGraph>()->getNodes(mx::ShaderNode::IMAGE);
+        if (imageNodes.empty()) {
+            return;
+        }
+
+        // Get the default values for the underlying image node 
+        for (TfToken const& inputName: _mxTextureParamTokens->allTokens) {
+            mx::InputPtr mxInput = imageNodes.front()->getInput(inputName);
+            if (!mxInput) {
                 continue;
             }
-            
-            // Get the texture coordinate name from the 'geomprop' parameter
-            auto coordNameIt = hdCoordNode.parameters.find(_tokens->geomprop);
-            if (coordNameIt != hdCoordNode.parameters.end()) {
-
-                textureCoordName = HdMtlxConvertToString(coordNameIt->second);
-
-                // Save texture coordinate primvar name for the glslfx header;
-                // figure out the mx typename
-                const mx::NodeDefPtr mxNodeDef = mxDoc->getNodeDef(
-                        hdCoordNode.nodeTypeId.GetString());
-                if (mxNodeDef) {
-                    (*mxHdPrimvarMap)[textureCoordName] = mxNodeDef->getType();
-                    textureCoordSet = true;
-                    break;
-                }
-            }
-        }
-    }
-    
-    // If we did not have a connected node, and the 'st' parameter is not set
-    // get the default texture cordinate name from the textureNodes sdr metadata 
-    if ( !textureCoordSet && hdTextureNode.parameters.find(_tokens->st) == 
-                             hdTextureNode.parameters.end()) {
-        // Get the sdr node for the mxTexture node
-        SdrRegistry &sdrRegistry = SdrRegistry::GetInstance();
-        const SdrShaderNodeConstPtr sdrTextureNode = 
-            sdrRegistry.GetShaderNodeByIdentifierAndType(
-                hdTextureNode.nodeTypeId, _tokens->mtlx);
-
-        if (sdrTextureNode) {
-            // Get the texture coordinate name from the sdrTextureNode metadata
-            auto metadata = sdrTextureNode->GetMetadata();
-            textureCoordName = metadata[SdrNodeMetadata->Primvars];
-
-            // Save the default texture coordinate name for the glslfx header,
-            // but only for simple nodes requiring only texture coordinates.
-            // For example, the <triplanarprojection> reports "st|Nworld|Pworld"
-            // and gets rejected.
-            if (textureCoordName.find('|') == std::string::npos) {
-                *defaultTexcoordName = textureCoordName;
-            }
-        }
-    }
-    return TfToken(textureCoordName);
-}
-
-static void
-_AddFallbackTextureMaps(
-    HdMaterialNode2 const& hdTerminalNode,
-    SdfPath const& hdTerminalNodePath,
-    mx::StringMap* mxHdTextureMap)
-{
-    const SdfPath domeTexturePath =
-        hdTerminalNodePath.ReplaceName(_tokens->domeLightFallback);
-
-    // Add the Dome Texture name to the TextureMap for MaterialXShaderGen
-    (*mxHdTextureMap)[domeTexturePath.GetName()] = domeTexturePath.GetName();
-
-    // Check the terminal node for any file inputs requiring special
-    // handling due to node remapping:
-    const mx::NodeDefPtr mxMaterialNodeDef =
-        HdMtlxStdLibraries()->getNodeDef(hdTerminalNode.nodeTypeId.GetString());
-    if (mxMaterialNodeDef) {
-        for (auto const& mxInput : mxMaterialNodeDef->getActiveInputs()) {
-            if (mxInput->getType() == "filename") {
-                (*mxHdTextureMap)[mxInput->getName()] = mxInput->getName();
+            if (mxInput->hasInterfaceName()) {
+                mxInput = nodeDef->getActiveInput(mxInput->getInterfaceName());
+            }
+            if (mxInput->hasValueString()) {
+                _GetMxInputAsHdTextureParam(
+                    inputName, mxInput->getValueString(), hdTextureParams);
             }
         }
     }
@@ -687,39 +432,42 @@
         inputConnections[domeTextureConn.upstreamOutputName] = {domeTextureConn};
 }
 
-static TfToken
-_GetHdNodeTypeId(mx::NodePtr const& mxNode)
-{
-    std::string nodeDefName = mxNode->getNodeDefString();
-    if (nodeDefName.empty()) {
-        if (mx::NodeDefPtr const& imageNodeDef = mxNode->getNodeDef()) {
-            nodeDefName = imageNodeDef->getName();
-        }
-    }
-    return TfToken(nodeDefName);
-}
-
-// Add the Hydra texture node parameters to the texture nodes and connect the 
-// texture nodes to the terminal node
+// Store texture node connections, default dome light texture path and any
+// filename inputs from the terminal nodeto the mxHdTextureMap
 static void 
-_UpdateTextureNodes(
-    mx::DocumentPtr const &mxDoc,
-    HdMaterialNetwork2 const& hdNetwork,
+_UpdateMxHdTextureMap(
+    std::set<SdfPath> const& hdTextureNodes,
+    HdMtlxTexturePrimvarData::TextureMap const& hdMtlxTextureInfo,
     HdMaterialNode2 const& hdTerminalNode,
     SdfPath const& hdTerminalNodePath,
-    std::set<SdfPath> const& hdTextureNodes,
-    HdMtlxTexturePrimvarData::TextureMap const& hdMtlxTextureInfo,
-    mx::StringMap* mxHdTextureMap,
-    mx::StringMap* mxHdPrimvarMap,
-    std::string* defaultTexcoordName)
-{
+    mx::StringMap* mxHdTextureMap)
+{
+    // Store the added connection to the terminal node for MaterialXShaderGen
     for (SdfPath const& texturePath : hdTextureNodes) {
         auto mtlxTextureInfo = hdMtlxTextureInfo.find(texturePath.GetName());
         if (mtlxTextureInfo != hdMtlxTextureInfo.end()) {
-            for (auto const& fileInputName: mtlxTextureInfo->second) {
-                // Make and add a new connection to the terminal node
-                const auto newConnName = texturePath.GetName() + "_" + fileInputName;
+            for (std::string const& fileInputName: mtlxTextureInfo->second) {
+                // Note these connections were made in _UpdateTextureNode()
+                const std::string newConnName =
+                    texturePath.GetName() + "_" + fileInputName;
                 mxHdTextureMap->emplace(newConnName, newConnName);
+            }
+        }
+    }
+
+    // Add the Dome Texture name to the TextureMap for MaterialXShaderGen
+    const SdfPath domeTexturePath =
+        hdTerminalNodePath.ReplaceName(_tokens->domeLightFallback);
+    (*mxHdTextureMap)[domeTexturePath.GetName()] = domeTexturePath.GetName();
+
+    // Check the terminal node for any filename inputs requiring special
+    // handling due to node remapping:
+    const mx::NodeDefPtr mxMaterialNodeDef =
+        HdMtlxStdLibraries()->getNodeDef(hdTerminalNode.nodeTypeId.GetString());
+    if (mxMaterialNodeDef) {
+        for (auto const& mxInput : mxMaterialNodeDef->getActiveInputs()) {
+            if (mxInput->getType() == _tokens->filename) {
+                (*mxHdTextureMap)[mxInput->getName()] = mxInput->getName();
             }
         }
     }
@@ -730,13 +478,12 @@
 _UpdatePrimvarNodes(
     mx::DocumentPtr const& mxDoc,
     HdMaterialNetwork2 const& hdNetwork,
-    SdfPath const& hdTerminalNodePath,
     std::set<SdfPath> const& hdPrimvarNodes,
     mx::StringMap* mxHdPrimvarMap,
     mx::StringMap* mxHdPrimvarDefaultValueMap)
 {
     for (auto const& primvarPath : hdPrimvarNodes) {
-        auto const& hdPrimvarNode = hdNetwork.nodes.at(primvarPath);
+        const HdMaterialNode2& hdPrimvarNode = hdNetwork.nodes.at(primvarPath);
 
         // Save primvar name for the glslfx header
         auto primvarNameIt = hdPrimvarNode.parameters.find(_tokens->geomprop);
@@ -788,98 +535,43 @@
     }
 }
 
+////////////////////////////////////////////////////////////////////////////////
+// Helper functions to get the Material Tag 
+
 template <typename T>
 static bool
-_ParameterDiffersFrom(
+_ParamDiffersFrom(
     HdMaterialNode2 const& terminal,
     TfToken const& paramName,
     T const& paramValue)
 {
-    // A connected value is always considered to differ:
-    if (terminal.inputConnections.find(paramName) != terminal.inputConnections.end()) {
+    // A connected value is always considered to differ
+    if (terminal.inputConnections.find(paramName) != 
+        terminal.inputConnections.end()) {
         return true;
     }
-    // Check the value itself:
+    // Check the value itself
     const auto paramIt = terminal.parameters.find(paramName);
-    if (paramIt != terminal.parameters.end() && paramIt->second != paramValue)
-    {
+    if (paramIt != terminal.parameters.end() && paramIt->second != paramValue) {
         return true;
     }
-    // Assume default value is equal to paramValue.
+    // Assume a default value is equal to the paramValue.
     return false;
 }
 
 static std::string const&
 _GetUsdPreviewSurfaceMaterialTag(HdMaterialNode2 const& terminal)
 {
-<<<<<<< HEAD
-    // glTF PBR: we can determine the material tag from the explicit alpha_mode
-    // parameter. We handle MASK and BLEND here, but for OPAQUE we fall
-    // through since glTF PBR has a transmission parameter we need to check for.
-    auto const& alphaModeParamIt = terminal.parameters.find(_tokens->alpha_mode);
-    if (alphaModeParamIt != terminal.parameters.end() &&
-        alphaModeParamIt->second.IsHolding<int>()) {
-
-        int alphaMode = alphaModeParamIt->second.UncheckedGet<int>();
-        auto const& alphaConnIt = terminal.inputConnections.find(_tokens->alpha);
-        auto const& alphaParamIt = terminal.parameters.find(_tokens->alpha);
-
-        float alphaValue = 1.0f;
-        if (alphaParamIt != terminal.parameters.end() &&
-            alphaParamIt->second.IsHolding<float>()) {
-            alphaValue = alphaParamIt->second.UncheckedGet<float>();
-        }
-
-        if (alphaMode == 1/*MASK*/) {
-            auto const& alphaCutoffConnIt =
-                terminal.inputConnections.find(_tokens->alpha_cutoff);
-            auto const& alphaCutoffParamIt =
-                terminal.parameters.find(_tokens->alpha_cutoff);
-
-            float alphaCutoffValue = 0.5f;
-            if (alphaCutoffParamIt != terminal.parameters.end() &&
-                alphaCutoffParamIt->second.IsHolding<float>()) {
-                alphaCutoffValue = alphaCutoffParamIt->second.UncheckedGet<float>();
-            }
-
-            if (alphaConnIt != terminal.inputConnections.end() ||
-                alphaCutoffConnIt != terminal.inputConnections.end() ||
-                alphaValue > alphaCutoffValue) {
-                return HdStMaterialTagTokens->masked.GetString();
-            }
-        }
-        else if (alphaMode == 2/*BLEND*/) {
-            if (alphaConnIt != terminal.inputConnections.end() ||
-                alphaValue > 0.0f) {
-                return HdStMaterialTagTokens->translucent.GetString();
-            }
-        }
-    }
-
-    // Masked MaterialTag:
-    // UsdPreviewSurface: terminal.opacityThreshold value > 0
-    // StandardSurface materials do not have an opacityThreshold parameter
-    // so we StandardSurface will not use the Masked materialTag.
-    for (auto const& currParam : terminal.parameters) {
-        if (currParam.first != _tokens->opacityThreshold) continue;
-
-        if (currParam.second.Get<float>() > 0.0f) {
-            return HdStMaterialTagTokens->masked.GetString();
-        }
-=======
     // See https://openusd.org/release/spec_usdpreviewsurface.html
     // and implementation in MaterialX libraries/bxdf/usd_preview_surface.mtlx
 
     // Non-zero opacityThreshold (or connected) triggers masked mode:
-    if (_ParameterDiffersFrom(terminal, _tokens->opacityThreshold, 0.0f))
-    {
+    if (_ParamDiffersFrom(terminal, _tokens->opacityThreshold, 0.0f)) {
         return HdStMaterialTagTokens->masked.GetString();
->>>>>>> 31a89bcf
     }
 
     // Opacity less than 1.0 (or connected) triggers transparent mode:
-    if (_ParameterDiffersFrom(terminal, _tokens->opacity, 1.0f))
-    {
+    if (_ParamDiffersFrom(terminal, _tokens->opacity, 1.0f)) {
         return HdStMaterialTagTokens->translucent.GetString();
     }
 
@@ -891,9 +583,8 @@
 {
     // See https://autodesk.github.io/standard-surface/
     // and implementation in MaterialX libraries/bxdf/standard_surface.mtlx
-    if (_ParameterDiffersFrom(terminal, _tokens->transmission, 0.0f) ||
-        _ParameterDiffersFrom(terminal, _tokens->opacity, GfVec3f(1.0f, 1.0f, 1.0f)))
-    {
+    if (_ParamDiffersFrom(terminal, _tokens->transmission, 0.0f) ||
+        _ParamDiffersFrom(terminal, _tokens->opacity, GfVec3f(1.0f))) {
         return HdStMaterialTagTokens->translucent.GetString();
     }
 
@@ -905,9 +596,8 @@
 {
     // See https://academysoftwarefoundation.github.io/OpenPBR/
     // and the provided implementation
-    if (_ParameterDiffersFrom(terminal, _tokens->transmission_weight, 0.0f) ||
-        _ParameterDiffersFrom(terminal, _tokens->geometry_opacity, GfVec3f(1.0f, 1.0f, 1.0f)))
-    {
+    if (_ParamDiffersFrom(terminal, _tokens->transmission_weight, 0.0f) ||
+        _ParamDiffersFrom(terminal, _tokens->geometry_opacity, GfVec3f(1.0f))) {
         return HdStMaterialTagTokens->translucent.GetString();
     }
 
@@ -921,45 +611,37 @@
     // And implementation in MaterialX /libraries/bxdf/gltf_pbr.mtlx
 
     int alphaMode = 0; // Opaque
-    if (terminal.inputConnections.find(_tokens->alpha_mode) != terminal.inputConnections.end()) {
-        // A connected alpha_mode is non-standard, but will be considered to overall imply blend.
+    if (terminal.inputConnections.find(_tokens->alpha_mode) != 
+        terminal.inputConnections.end()) {
+        // A connected alpha_mode is non-standard, but is considered to 
+        // imply blend.
         alphaMode = 2; // Blend
     } else {
         const auto alphaModeIt = terminal.parameters.find(_tokens->alpha_mode);
-        if (alphaModeIt != terminal.parameters.end())
-        {
+        if (alphaModeIt != terminal.parameters.end()) {
             if (alphaModeIt->second.IsHolding<int>()) {
                 const auto value = alphaModeIt->second.UncheckedGet<int>();
                 if (value >= 0 && value <= 2) {
                     alphaMode = value;
                 }
             }
-<<<<<<< HEAD
-            // StandardSurface and glTF PBR
-            if (currParam.first == _tokens->transmission && 
-                currParam.second.IsHolding<float>()) {
-                isTranslucent |= currParam.second.Get<float>() > 0.0f;
-=======
         }
     }
 
     TfToken materialToken = HdStMaterialTagTokens->defaultMaterialTag;
-    if (alphaMode == 1) // Mask
-    {
-        if (_ParameterDiffersFrom(terminal, _tokens->alpha_cutoff, 1.0f) && 
-            _ParameterDiffersFrom(terminal, _tokens->alpha, 1.0f)) {
+    if (alphaMode == 1) { // Mask
+        if (_ParamDiffersFrom(terminal, _tokens->alpha_cutoff, 1.0f) && 
+            _ParamDiffersFrom(terminal, _tokens->alpha, 1.0f)) {
             materialToken = HdStMaterialTagTokens->masked;
         }
     }
-    else if (alphaMode == 2) // Blend
-    {
-        if (_ParameterDiffersFrom(terminal, _tokens->alpha, 1.0f)) {
+    else if (alphaMode == 2) { // Blend
+        if (_ParamDiffersFrom(terminal, _tokens->alpha, 1.0f)) {
             materialToken = HdStMaterialTagTokens->translucent;
         }
     }
 
-    if (_ParameterDiffersFrom(terminal, _tokens->transmission, 0.0f))
-    {
+    if (_ParamDiffersFrom(terminal, _tokens->transmission, 0.0f)) {
         return HdStMaterialTagTokens->translucent.GetString();
     }
 
@@ -967,18 +649,19 @@
 }
 
 static const mx::TypeDesc*
-_MxGetTypeDescription(std::string const& typeName)
+_GetMxTypeDescription(std::string const& typeName)
 {
     // Add whatever is necessary for current codebase:
-    static const auto _typeLibrary = std::map<std::string, const mx::TypeDesc*>{
-        {"float", mx::Type::FLOAT},
-        {"color3", mx::Type::COLOR3},
-        {"color4", mx::Type::COLOR4},
-        {"vector2", mx::Type::VECTOR2},
-        {"vector3", mx::Type::VECTOR3},
-        {"vector4", mx::Type::VECTOR4},
-        {"surfaceshader", mx::Type::SURFACESHADER}
-    };
+    static const auto _typeLibrary = 
+        std::map<std::string, const mx::TypeDesc*>{
+            {"float", mx::Type::FLOAT},
+            {"color3", mx::Type::COLOR3},
+            {"color4", mx::Type::COLOR4},
+            {"vector2", mx::Type::VECTOR2},
+            {"vector3", mx::Type::VECTOR3},
+            {"vector4", mx::Type::VECTOR4},
+            {"surfaceshader", mx::Type::SURFACESHADER}
+        };
 
     const auto typeDescIt = _typeLibrary.find(typeName);
     if (typeDescIt != _typeLibrary.end()) {
@@ -987,111 +670,127 @@
     return nullptr;
 }
 
+// This function adds a stripped down version of the surfaceshader node to the
+// given MaterialX document. Parameters are added as inputs and any connections
+// are replaced with dummy values (0.5). 
 static mx::NodePtr
-_MxAddStrippedSurfaceNode(
+_AddStrippedSurfaceNode(
     mx::DocumentPtr mxDocument,
     std::string const& nodeName,
     HdMaterialNode2 const& hdNode,
     HdMaterialNetwork2 const& hdNetwork)
 {
+    // Add the hdNode to the mxDocument
     mx::NodeDefPtr mxNodeDef =
         HdMtlxStdLibraries()->getNodeDef(hdNode.nodeTypeId.GetString());
-    auto mxNode = mxDocument->addNodeInstance(mxNodeDef, nodeName);
-
+    mx::NodePtr mxNode = mxDocument->addNodeInstance(mxNodeDef, nodeName);
+
+    // Add inputs to the hdNode for each connection
     for (auto const& connIt: hdNode.inputConnections) {
-        const auto inputDef = mxNodeDef->getActiveInput(connIt.first.GetString());
-        if (!inputDef) {
+        const mx::InputPtr mxInputDef =
+            mxNodeDef->getActiveInput(connIt.first.GetString());
+        if (!mxInputDef) {
             continue;
         }
-        auto const* typeDesc = _MxGetTypeDescription(inputDef->getType());
-        if (!typeDesc) {
+        auto const* mxTypeDesc = _GetMxTypeDescription(mxInputDef->getType());
+        if (!mxTypeDesc) {
             continue;
         }
-        if (typeDesc == mx::Type::SURFACESHADER) {
+        // If hdNode is connected to the surfaceshader node, recursively call 
+        // this function to make sure that surfaceshader node is added to 
+        // the mxDocument
+        if (mxTypeDesc == mx::Type::SURFACESHADER) {
             auto const& hdConnectedPath = connIt.second.front().upstreamNode;
             auto const& hdConnectedNode = hdNetwork.nodes.at(hdConnectedPath);
-            auto mxConnectedNode =
-                _MxAddStrippedSurfaceNode(mxDocument, hdConnectedPath.GetName(),
-                                          hdConnectedNode, hdNetwork);
-            auto mxInput = mxNode->addInput(inputDef->getName(), inputDef->getType());
+            mx::NodePtr mxConnectedNode =
+                _AddStrippedSurfaceNode(mxDocument, hdConnectedPath.GetName(),
+                                        hdConnectedNode, hdNetwork);
+            mx::InputPtr mxInput =
+                mxNode->addInput(mxInput->getName(), mxInput->getType());
             mxInput->setConnectedNode(mxConnectedNode);
-        } else if (typeDesc->getBaseType() == mx::TypeDesc::BASETYPE_FLOAT &&
-                   typeDesc->getSemantic() != mx::TypeDesc::SEMANTIC_MATRIX)
-        {
-            // No need to connect. Just set every component to 0.5
-            auto mxInput = mxNode->addInput(inputDef->getName(), inputDef->getType());
-            std::string value = "0.5";
-            for (size_t i = 1; i < typeDesc->getSize(); ++i) {
-                value = value + ", 0.5";
->>>>>>> 31a89bcf
-            }
-            mxInput->setValueString(value);
-        }
-    }
+        }
+        // Add the connection as an input with each component set to 0.5
+        else if (mxTypeDesc->getBaseType() == mx::TypeDesc::BASETYPE_FLOAT &&
+                 mxTypeDesc->getSemantic() != mx::TypeDesc::SEMANTIC_MATRIX) {
+            std::string valueStr = "0.5";
+            for (size_t i = 1; i < mxTypeDesc->getSize(); ++i) {
+                valueStr += ", 0.5";
+            }
+            mx::InputPtr mxInput =
+                mxNode->addInput(mxInputDef->getName(), mxInputDef->getType());
+            mxInput->setValueString(valueStr);
+        }
+    }
+
+    // Add inputs to the hdNode for each parameter
     for (auto const& paramIt: hdNode.parameters) {
-        const auto inputDef = mxNodeDef->getActiveInput(paramIt.first.GetString());
-        if (!inputDef) {
+        const mx::InputPtr mxInputDef =
+            mxNodeDef->getActiveInput(paramIt.first.GetString());
+        if (!mxInputDef) {
             continue;
         }
-        auto const* typeDesc = _MxGetTypeDescription(inputDef->getType());
-        if (!typeDesc) {
+        auto const* mxTypeDesc = _GetMxTypeDescription(mxInputDef->getType());
+        if (!mxTypeDesc) {
             continue;
         }
-        if (typeDesc->getBaseType() == mx::TypeDesc::BASETYPE_FLOAT &&
-            typeDesc->getSemantic() != mx::TypeDesc::SEMANTIC_MATRIX)
-        {
-            // Convert the value to MaterialX:
-            auto mxInput = mxNode->addInput(inputDef->getName(), inputDef->getType());
+
+        if (mxTypeDesc->getBaseType() == mx::TypeDesc::BASETYPE_FLOAT &&
+            mxTypeDesc->getSemantic() != mx::TypeDesc::SEMANTIC_MATRIX) {
+            // Add the parameter as an input to the mxNode in the mx Document
+            mx::InputPtr mxInput =
+                mxNode->addInput(mxInputDef->getName(), mxInputDef->getType());
             mxInput->setValueString(HdMtlxConvertToString(paramIt.second));
         }
     }
     return mxNode;
 }
 
+// Use MaterialX to determine if the given terminal is a transparent surface
 static bool
-_MxIsTransparentShader(
+_IsTransparentShader(
     HdMaterialNetwork2 const& hdNetwork,
     HdMaterialNode2 const& terminal)
 {
-    // Generating just enough MaterialX to get an answer, but not the
-    // full shader graph.
-    auto mxDocument = mx::createDocument();
+    // Create a materialX document with a simplified version of the hdNetwork
+    // containing a stripped down version of the surfaceshader node without the
+    // full shader graph so we can use the MaterialX utility below to determine
+    // if the network contains a transparent surface
+
+    mx::DocumentPtr mxDocument = mx::createDocument();
     mxDocument->importLibrary(HdMtlxStdLibraries());
 
-    auto terminalNode = _MxAddStrippedSurfaceNode(mxDocument, "MxTerminalNode", terminal, hdNetwork);
-
-    if (mx::isTransparentSurface(terminalNode)) {
-        return true;
-    }
-
-    return false;
+    mx::NodePtr terminalNode = _AddStrippedSurfaceNode(
+        mxDocument, "MxTerminalNode", terminal, hdNetwork);
+
+    return mx::isTransparentSurface(terminalNode);
 }
 
 static std::string const&
-_GetMaterialTag(HdMaterialNetwork2 const& hdNetwork, HdMaterialNode2 const& terminal)
+_GetMaterialTag(
+    HdMaterialNetwork2 const& hdNetwork,
+    HdMaterialNode2 const& terminal)
 {
     SdrRegistry &sdrRegistry = SdrRegistry::GetInstance();
     const SdrShaderNodeConstPtr mtlxSdrNode =
-        sdrRegistry.GetShaderNodeByIdentifierAndType(terminal.nodeTypeId, _tokens->mtlx);
+        sdrRegistry.GetShaderNodeByIdentifierAndType(
+            terminal.nodeTypeId, _tokens->mtlx);
     
-    // Cover the most frequent and fully specified terminal nodes:
-    if (mtlxSdrNode->GetFamily() == _tokens->UsdPreviewSurface) {
+    // Cover the most frequent and fully specified terminal nodes
+    const TfToken & mtlxNodeFamily = mtlxSdrNode->GetFamily();
+    if (mtlxNodeFamily == _tokens->UsdPreviewSurface) {
         return _GetUsdPreviewSurfaceMaterialTag(terminal);
     }
-
-    if (mtlxSdrNode->GetFamily() == _tokens->standard_surface) {
+    if (mtlxNodeFamily == _tokens->standard_surface) {
         return _GetStandardSurfaceMaterialTag(terminal);
     }
-
-    if (mtlxSdrNode->GetFamily() == _tokens->open_pbr_surface) {
+    if (mtlxNodeFamily == _tokens->open_pbr_surface) {
         return _GetOpenPBRSurfaceMaterialTag(terminal);
     }
-
-    if (mtlxSdrNode->GetFamily() == _tokens->gltf_pbr) {
+    if (mtlxNodeFamily == _tokens->gltf_pbr) {
         return _GetGlTFSurfaceMaterialTag(terminal);
     }
 
-    // At this point, we start having to require MaterialX information:
+    // For terminal nodes not fully specified we require more MaterialX info
     const mx::DocumentPtr& stdLibraries = HdMtlxStdLibraries();
     mx::NodeDefPtr mxNodeDef =
         stdLibraries->getNodeDef(mtlxSdrNode->GetIdentifier().GetString());
@@ -1099,33 +798,37 @@
     const auto activeOutputs = mxNodeDef->getActiveOutputs();
     if (activeOutputs.size() != 1 || 
         activeOutputs.back()->getType() != mx::SURFACE_SHADER_TYPE_STRING) {
-        // Outputting anything that is not surfaceshader will be
-        // considered opaque, unless color4 or vector4. Not fully
-        // per USD specs, but supported by MaterialX.
-        auto const* typeDesc = _MxGetTypeDescription(activeOutputs.back()->getType());
+        // Outputting anything that is not a surfaceshader will be
+        // considered opaque, unless outputting a color4 or vector4.
+        // XXX This is not fully per USD specs, but is supported by MaterialX.
+        auto const* typeDesc = 
+            _GetMxTypeDescription(activeOutputs.back()->getType());
         if (typeDesc == mx::Type::COLOR4 || typeDesc == mx::Type::VECTOR4) {
             return HdStMaterialTagTokens->translucent.GetString();
         }
         return HdStMaterialTagTokens->defaultMaterialTag.GetString();
     }
 
-    if (mtlxSdrNode->GetFamily() == _tokens->convert) {
+    if (mtlxNodeFamily == _tokens->convert) {
         if (terminal.nodeTypeId == _tokens->ND_convert_color4_surfaceshader ||
-            terminal.nodeTypeId == _tokens->ND_convert_vector4_surfaceshader)
-        {
+            terminal.nodeTypeId == _tokens->ND_convert_vector4_surfaceshader) {
             return HdStMaterialTagTokens->translucent.GetString();
         }
         return HdStMaterialTagTokens->defaultMaterialTag.GetString();
     }
 
-    // Out of easy answers. Delegate to MaterialX.
-    if (_MxIsTransparentShader(hdNetwork, terminal)) {
+    // Out of easy answers, delegate to MaterialX
+    if (_IsTransparentShader(hdNetwork, terminal)) {
         return HdStMaterialTagTokens->translucent.GetString();
     }
     return HdStMaterialTagTokens->defaultMaterialTag.GetString();
 }
 
-// Returns true is the node requires primvar support for texcoord
+////////////////////////////////////////////////////////////////////////////////
+// Helper functions for to make sure the hdNetwork is organized in a way that 
+// Storm can find all the textures and primvars. 
+
+// Returns true is the given mtlxSdrNode requires primvar support for texcoords
 static bool
 _NodeUsesTexcoordPrimvar(const SdrShaderNodeConstPtr mtlxSdrNode)
 {
@@ -1139,75 +842,86 @@
     mx::InterfaceElementPtr impl = mxNodeDef->getImplementation();
     if (impl && impl->isA<mx::NodeGraph>()) {
         mx::NodeGraphPtr nodegraph = impl->asA<mx::NodeGraph>();
-        if (!nodegraph->getNodes("texcoord").empty()) {
+        if (!nodegraph->getNodes(_tokens->texcoord).empty()) {
             return true;
         }
     }
     return false;
 }
 
-// Returns the MaterialX default texcoord name as registered when loading the library
-static std::string const&
-_GetDefaultTexcoordPrimvarName()
+// Browse the nodes to find primvar connections to add to the terminal node
+static void
+_ConnectPrimvarNodesToTerminalNode(
+    SdfPath const& terminalNodePath,
+    HdMaterialNetwork2* hdNetwork)
+{
+    SdrRegistry &sdrRegistry = SdrRegistry::GetInstance();
+
+    for (auto& hdNodePair: hdNetwork->nodes) {
+        const SdrShaderNodeConstPtr mtlxSdrNode =
+            sdrRegistry.GetShaderNodeByIdentifierAndType(
+                hdNodePair.second.nodeTypeId,_tokens->mtlx);
+
+        if (mtlxSdrNode->GetFamily() != _tokens->geompropvalue ||
+            !_NodeUsesTexcoordPrimvar(mtlxSdrNode)) {
+            return;
+        }
+
+        // Connect the primvar node to the terminal node for HdStMaterialNetwork
+        // And create a unique name for the new connection.
+        const std::string newConnName =
+            hdNodePair.first.GetName() + "_primvarconn";
+        HdMaterialConnection2 primvarConn;
+        primvarConn.upstreamNode = hdNodePair.first;
+        primvarConn.upstreamOutputName = TfToken(newConnName);
+
+        hdNetwork->nodes[terminalNodePath]
+            .inputConnections[primvarConn.upstreamOutputName] = {primvarConn};
+    }
+}
+
+// Returns the default texture cordinate name from the textureNodes sdr metadata
+// if no name was specified return 'st'
+static TfToken
+_GetDefaultTexcoordName()
 {
     SdrRegistry &sdrRegistry = SdrRegistry::GetInstance();
     const SdrShaderNodeConstPtr mtlxSdrNode =
-        sdrRegistry.GetShaderNodeByIdentifierAndType(_tokens->ND_image_color3, _tokens->mtlx);
+        sdrRegistry.GetShaderNodeByIdentifierAndType(
+            _tokens->ND_image_color3, _tokens->mtlx);
     auto const& metadata = mtlxSdrNode->GetMetadata();
     const auto primvarIt = metadata.find(SdrNodeMetadata->Primvars);
-    return primvarIt != metadata.end() ? primvarIt->second : _tokens->st.GetString();
-}
-
-// Browse the nodes to find primvar connections to add to the terminal node
+    return primvarIt != metadata.end() 
+            ? TfToken(primvarIt->second) 
+            : _tokens->st;
+}
+
+// Add the Hydra texture node parameters to the texture node and connect the 
+// texture node to the terminal node
 static void
-_AddMaterialXHydraPrimvarParams(
-    HdMaterialNetwork2* hdNetwork,
-    SdfPath const& terminalNodePath)
-{
-    SdrRegistry &sdrRegistry = SdrRegistry::GetInstance();
-    for (auto& node: hdNetwork->nodes)
-    {
-        const SdrShaderNodeConstPtr mtlxSdrNode =
-            sdrRegistry.GetShaderNodeByIdentifierAndType(node.second.nodeTypeId,
-                                                         _tokens->mtlx);
-        if (mtlxSdrNode->GetFamily() == _tokens->geompropvalue ||
-            _NodeUsesTexcoordPrimvar(mtlxSdrNode))
-        {
-            // Connect the primvar node to the terminal node for HdStMaterialNetwork
-            // Create a unique name for the new connection.
-            std::string newConnName = node.first.GetName() + "_primvarconn";
-            HdMaterialConnection2 primvarConn;
-            primvarConn.upstreamNode = node.first;
-            primvarConn.upstreamOutputName = TfToken(newConnName);
-            hdNetwork->nodes[terminalNodePath]
-                .inputConnections[primvarConn.upstreamOutputName] = {primvarConn};
-        }
-    }
-}
-
-// Add the default Hydra texture sampler params to a discovered texture node and
-// the required Hydra texture connection on the terminal node
-static void _AddMaterialXHydraTextureParams(
+_UpdateTextureNode(
     TfToken mtlxParamName,
     HdMaterialNetwork2* hdNetwork,
     SdfPath const& terminalNodePath,
     SdfPath const& textureNodePath)
 {
-    auto& hdTextureNode = hdNetwork->nodes[textureNodePath];
-    hdTextureNode.parameters[_tokens->st] = TfToken(_GetDefaultTexcoordPrimvarName());
-
-    // Gather the Hydra Texture Parameters
+    HdMaterialNode2& hdTextureNode = hdNetwork->nodes[textureNodePath];
+
+    // Set the default texture coordinate name as the 'st' parameter.
+    hdTextureNode.parameters[_tokens->st] = TfToken(_GetDefaultTexcoordName());
+
+    // Gather the default Texture Parameters
     std::map<TfToken, VtValue> hdParameters;
-    const auto textureNodeDef =
-        HdMtlxStdLibraries()->getNodeDef(hdTextureNode.nodeTypeId.GetString());
-    _AddDefaultMtlxTextureValues(textureNodeDef, &hdParameters);
-
-    // Override values with Hydra parameters:
+    _AddDefaultMtlxTextureValues(
+        HdMtlxStdLibraries()->getNodeDef(hdTextureNode.nodeTypeId.GetString()), 
+        &hdParameters);
+
+    // Gather the authored Texture Parameters
     for (auto const& param : hdTextureNode.parameters) {
         // Get the Hydra equivalents for the Mx Texture node parameters
         std::string const& mxInputName = param.first.GetString();
         std::string const mxInputValue = HdMtlxConvertToString(param.second);
-        _GetHdTextureParameters(mxInputName, mxInputValue, &hdParameters);
+        _GetMxInputAsHdTextureParam(mxInputName, mxInputValue, &hdParameters);
     }
 
     // Add the Hydra Texture Parameters to the Texture Node
@@ -1215,7 +929,7 @@
         hdTextureNode.parameters[param.first] = param.second;
     }
 
-    // Add connections on the terminal for Hydra texture inputs
+    // Make and add a new connection to the terminal node
     HdMaterialConnection2 textureConn;
     textureConn.upstreamOutputName = mtlxParamName;
     textureConn.upstreamNode = textureNodePath;
@@ -1225,46 +939,47 @@
 
 static void
 _ReplaceFilenameInput(
-    std::string const& mtlxParamName,
     HdMaterialNetwork2* hdNetwork,
-    SdfPath const& hdTerminalNodePath)
-{
-    auto const& hdTerminalNode = hdNetwork->nodes.at(hdTerminalNodePath);
+    SdfPath const& hdTerminalNodePath,
+    std::string const& mxFilenameInputName)
+{
+    const auto& hdTerminalNode = hdNetwork->nodes.at(hdTerminalNodePath);
     const mx::NodeDefPtr mxNodeDef =
         HdMtlxStdLibraries()->getNodeDef(hdTerminalNode.nodeTypeId.GetString());
     if (!mxNodeDef) {
         return;
     }
-
-    const auto mxInput = mxNodeDef->getActiveInput(mtlxParamName);
+    const mx::InputPtr mxInput = mxNodeDef->getActiveInput(mxFilenameInputName);
     if (!mxInput) {
         return;
     }
-
     const mx::InterfaceElementPtr impl = mxNodeDef->getImplementation();
     if (!impl || !impl->isA<mx::NodeGraph>()) {
         return;
     }
 
-    // Find out which node in the nodegraph interfaces with mtlxParamName.
+    // Find the mxTextureNode in the nodegraph that interfaces with the
+    // filename input
     mx::NodePtr mxTextureNode;
-    std::string mxTextureFileInput;
-    for (auto const& node: impl->asA<mx::NodeGraph>()->getNodes()) {
-        for (auto const& input: node->getInputs()) {
-            if (input->getType() != "filename") {
+    std::string mxTextureNodefilenameInputName;
+    for (mx::NodePtr const& node: impl->asA<mx::NodeGraph>()->getNodes()) {
+        for (mx::InputPtr const& input: node->getInputs()) {
+            if (input->getType() != _tokens->filename) {
                 continue;
             }
-            mxTextureFileInput = input->getName();
-            if (input->getInterfaceName() == mtlxParamName) {
+            // Get the Texture node and input name for the filename input
+            mxTextureNodefilenameInputName = input->getName();
+            if (input->getInterfaceName() == mxFilenameInputName) {
                 mxTextureNode = node;
                 break;
             }
             // We need to handle correctly the situation where there are
             // "dot" nodes in the NodeGraph.
-            auto dotNode = input->getConnectedNode();
+            mx::NodePtr dotNode = input->getConnectedNode();
             while (dotNode && dotNode->getCategory() == "dot") {
-                auto dotInput = dotNode->getInput("in");
-                if (dotInput && dotInput->getInterfaceName() == mtlxParamName) {
+                mx::InputPtr dotInput = dotNode->getInput("in");
+                if (dotInput && 
+                    dotInput->getInterfaceName() == mxFilenameInputName) {
                     mxTextureNode = node;
                     break;
                 }
@@ -1279,21 +994,20 @@
     if (!mxTextureNode) {
         return;
     }
-
-    auto mxTextureNodeDef = mxTextureNode->getNodeDef();
+    const mx::NodeDefPtr mxTextureNodeDef = mxTextureNode->getNodeDef();
     if (!mxTextureNodeDef) {
         return;
     }
 
-    // Gather texture parameters on the image node.
+    // Gather texture parameters on the found mxTextureNode
     std::map<TfToken, VtValue> terminalTextureParams;
     _AddDefaultMtlxTextureValues(mxTextureNodeDef, &terminalTextureParams);
-    for (auto const& inputName: _textureParamTokens->allTokens) {
-        auto mxInput = mxTextureNode->getInput(inputName.GetString());
+    for (TfToken const& mxInputName: _mxTextureParamTokens->allTokens) {
+        const mx::InputPtr mxInput = mxTextureNode->getInput(mxInputName);
+        // Get the Hydra equivalents for the Mx Texture node parameters
         if (mxInput && mxInput->hasValueString()) {
-            _GetHdTextureParameters(inputName,
-                                    mxInput->getValueString(),
-                                    &terminalTextureParams);
+            _GetMxInputAsHdTextureParam(
+                mxInputName, mxInput->getValueString(), &terminalTextureParams);
         }
     }
     // Gather the Hydra Texture Parameters on the terminal node.
@@ -1301,17 +1015,15 @@
         // Get the Hydra equivalents for the Mx Texture node parameters
         std::string const& mxInputName = param.first.GetString();
         std::string const mxInputValue = HdMtlxConvertToString(param.second);
-        _GetHdTextureParameters(mxInputName,
-                                mxInputValue,
-                                &terminalTextureParams);
-    }
-
-    // Get the texture node from the Implementation Nodegraph and gather
+        _GetMxInputAsHdTextureParam(
+            mxInputName, mxInputValue, &terminalTextureParams);
+    }
+
+    // Get the texture node from the Implementation Nodegraph and gather the
     // nodeTypeId and parameter information.
-    auto terminalTextureTypeId = TfToken(mxTextureNodeDef->getName());
 
     // Get the filename parameter value from the terminal node
-    const TfToken filenameToken(mtlxParamName);
+    const TfToken filenameToken(mxFilenameInputName);
     auto filenameParamIt = hdTerminalNode.parameters.find(filenameToken);
     if (filenameParamIt == hdTerminalNode.parameters.end()) {
         return;
@@ -1319,8 +1031,8 @@
 
     // Create a new Texture Node
     HdMaterialNode2 terminalTextureNode;
-    terminalTextureNode.nodeTypeId = terminalTextureTypeId;
-    terminalTextureNode.parameters[TfToken(mxTextureFileInput)] =
+    terminalTextureNode.nodeTypeId = TfToken(mxTextureNodeDef->getName());
+    terminalTextureNode.parameters[TfToken(mxTextureNodefilenameInputName)] =
         filenameParamIt->second;
     terminalTextureNode.parameters[_tokens->st] = _tokens->st;
     for (auto const& param : terminalTextureParams) {
@@ -1351,7 +1063,7 @@
     mx::ShaderPtr const& glslfxShader,
     HdMaterialNetwork2* hdNetwork,
     SdfPath const& terminalNodePath,
-    HdMtlxNodePathMap const& nodePathMap,
+    HdAnnonNodePathMap const& hdToAnnonNodePathMap,
     HdSt_MaterialParamVector* materialParams)
 {
     TRACE_FUNCTION_SCOPE("Collect Mtlx params from glslfx shader.")
@@ -1359,17 +1071,20 @@
         return;
     }
 
-    _AddMaterialXHydraPrimvarParams(hdNetwork, terminalNodePath);
-
-    // Build reverse mapping from MaterialX to Hydra:
-    std::map<std::string, VtValue> mxValuesFromHd;
+    // Storm can only find primvar nodes when they are connected to the terminal
+    _ConnectPrimvarNodesToTerminalNode(terminalNodePath, hdNetwork);
+
+    // Store all the parameter values, mapped by the anonymized names used 
+    // for MaterialXShaderGen
+    // <annonNodeName_paramName, hdParamVtValue>
+    std::map<std::string, VtValue> mxParamNameToValue;
     for (auto const& node: hdNetwork->nodes) {
-        // Terminal parameters are unprefixed.
-        std::string nodePart;
+        // Terminal Node parameters are not prefixed.
+        std::string annonNodeNamePrefix;
         if (node.first != terminalNodePath) {
-            const auto itRemapped = nodePathMap.find(node.first);
-            if (itRemapped != nodePathMap.end()) {
-                nodePart = itRemapped->second.GetName() + "_";
+            const auto annonNodePathIt = hdToAnnonNodePathMap.find(node.first);
+            if (annonNodePathIt != hdToAnnonNodePathMap.end()) {
+                annonNodeNamePrefix = annonNodePathIt->second.GetName() + "_";
             }
         }
         for (auto const& param: node.second.parameters) {
@@ -1377,16 +1092,19 @@
                 param.second.IsHolding<TfToken>()) {
                 continue;
             }
-            mxValuesFromHd.emplace(nodePart + param.first.GetString(), param.second);
-        }
-    }
-
-    // Also build a mapping from the node name to the original SdfPath to allow
-    // finding back discovered texture nodes
-    std::map<std::string, SdfPath> mxNodeToHdPath;
-    for (auto const& remapPair: nodePathMap) {
-        if (remapPair.first != terminalNodePath) {
-            mxNodeToHdPath.emplace(remapPair.second.GetName(), remapPair.first);
+            mxParamNameToValue.emplace(
+                annonNodeNamePrefix + param.first.GetString(), param.second);
+        }
+    }
+
+    // Build a mapping from the anonymized node name to the original Hydra
+    // SdfPath. This is to help find texture nodes associated with filename 
+    // inputs found in the uniform block below.
+    std::map<std::string, SdfPath> annonToHdNodePathMap;
+    for (auto const& pathPair: hdToAnnonNodePathMap) {
+        if (pathPair.first != terminalNodePath) {
+            annonToHdNodePathMap.emplace(
+                pathPair.second.GetName(), pathPair.first);
         }
     }
 
@@ -1396,27 +1114,30 @@
 
         // MaterialX parameter Information
         const auto* variable = paramsBlock[i];
-        const auto varValue = variable->getValue();
-        std::istringstream valueStream(varValue
-            ? varValue->getValueString() : std::string());
+        const auto varType = variable->getType();
 
         // Create a corresponding HdSt_MaterialParam
         HdSt_MaterialParam param;
         param.paramType = HdSt_MaterialParam::ParamTypeFallback;
         param.name = TfToken(variable->getVariable());
 
-        // Get the parameter value from the terminal node
-        const auto varType = variable->getType();
-        const auto paramIt = mxValuesFromHd.find(variable->getVariable());
-        if (paramIt != mxValuesFromHd.end()) {
+        // Get the parameter value from the map created above
+        const auto paramValueIt =
+            mxParamNameToValue.find(variable->getVariable());
+        if (paramValueIt != mxParamNameToValue.end()) {
             if (varType->getBaseType() == mx::TypeDesc::BASETYPE_BOOLEAN ||
                 varType->getBaseType() == mx::TypeDesc::BASETYPE_FLOAT ||
                 varType->getBaseType() == mx::TypeDesc::BASETYPE_INTEGER) {
-                param.fallbackValue = paramIt->second;
-            }
-        }
+                param.fallbackValue = paramValueIt->second;
+            }
+        }
+        // If it was not found in the mapping use the value from the MaterialX
+        // variable to get the value. 
         else {
             std::string separator;
+            const auto varValue = variable->getValue();
+            std::istringstream valueStream(varValue
+                ? varValue->getValueString() : std::string());
             if (varType->getBaseType() == mx::TypeDesc::BASETYPE_BOOLEAN) {
                 const bool val = valueStream.str() == "true";
                 param.fallbackValue = VtValue(val);
@@ -1475,27 +1196,28 @@
             materialParams->push_back(std::move(param));
         }
 
+        // For filename inputs, manage the associated texture node
         if (varType->getSemantic() == mx::TypeDesc::SEMANTIC_FILENAME) {
-            // Found a texture input. Manage its associated Hydra texture node
-
-            // Find back the node path from the param name:
-            auto nodeName = std::string{variable->getVariable()};
-            auto underscorePos = nodeName.find('_');
+            // Get the anonymized MaterialX node name from the param name
+            // annonNodeName_paramName -> annonNodeName
+            std::string mxNodeName = variable->getVariable();
+            const auto underscorePos = mxNodeName.find('_');
             if (underscorePos != std::string_view::npos) {
-                nodeName = nodeName.substr(0, underscorePos);
-            }
-            const auto originalPath = mxNodeToHdPath.find(nodeName);
-            if (originalPath != mxNodeToHdPath.end()) {
-                _AddMaterialXHydraTextureParams(param.name,
-                                                hdNetwork,
-                                                terminalNodePath,
-                                                originalPath->second);
+                mxNodeName = mxNodeName.substr(0, underscorePos);
+            }
+
+            // Get the original hdNodeName from the MaterialX node name
+            const auto hdNodePathIt = annonToHdNodePathMap.find(mxNodeName);
+            if (hdNodePathIt != annonToHdNodePathMap.end()) {
+                _UpdateTextureNode(
+                    param.name, hdNetwork, 
+                    terminalNodePath, hdNodePathIt->second);
             } else {
-                // Storm does not expect textures to be direct inputs on materials,
-                // replace with a connection to an image node
-                _ReplaceFilenameInput(variable->getVariable(),
-                                      hdNetwork,
-                                      terminalNodePath);
+                // Storm does not expect textures/filename to be direct inputs 
+                // on materials, replace this filename input with a connection
+                // to an image node
+                _ReplaceFilenameInput(
+                    hdNetwork, terminalNodePath, variable->getVariable());
             }
         }
     }
@@ -1518,35 +1240,186 @@
     // Create the MaterialX Document from the HdMaterialNetwork
     HdSt_MxShaderGenInfo mxHdInfo;
     HdMtlxTexturePrimvarData hdMtlxData;
-    mx::DocumentPtr mtlxDoc = HdMtlxCreateMtlxDocumentFromHdNetwork(
-                                    hdNetwork,
-                                    terminalNode,   // MaterialX HdNode
-                                    terminalNodePath,
-                                    materialPath,
-                                    stdLibraries,
-                                    &hdMtlxData);
-
-    // Add Hydra parameters for each of the Texture nodes
-    _UpdateTextureNodes(mtlxDoc, hdNetwork, terminalNode, terminalNodePath,
-                        hdMtlxData.hdTextureNodes, hdMtlxData.mxHdTextureMap,
-                        &mxHdInfo.textureMap, &mxHdInfo.primvarMap,
-                        &mxHdInfo.defaultTexcoordName);
-
-    _UpdatePrimvarNodes(mtlxDoc, hdNetwork, terminalNodePath,
-                        hdMtlxData.hdPrimvarNodes, &mxHdInfo.primvarMap,
-                        &mxHdInfo.primvarDefaultValueMap);
+    const mx::DocumentPtr mtlxDoc =
+        HdMtlxCreateMtlxDocumentFromHdNetwork(
+            hdNetwork, terminalNode, terminalNodePath, materialPath,
+            stdLibraries, &hdMtlxData);
+
+    // Add domelight and other textures to mxHdInfo so the proper entry points
+    // get generated in MaterialXShaderGen
+    _UpdateMxHdTextureMap(
+        hdMtlxData.hdTextureNodes, hdMtlxData.mxHdTextureMap,
+        terminalNode, terminalNodePath, &mxHdInfo.textureMap);
+
+    _UpdatePrimvarNodes(
+        mtlxDoc, hdNetwork, hdMtlxData.hdPrimvarNodes, 
+        &mxHdInfo.primvarMap, &mxHdInfo.primvarDefaultValueMap);
 
     mxHdInfo.materialTag = materialTagToken.GetString();
     mxHdInfo.bindlessTexturesEnabled = bindlessTexturesEnabled;
-
-    // Add domelight and other textures to mxHdInfo so the proper entry points
-    // get generated
-    _AddFallbackTextureMaps(terminalNode, terminalNodePath, &mxHdInfo.textureMap);
 
     // Generate the glslfx source code from the mtlxDoc
     return HdSt_GenMaterialXShader(
         mtlxDoc, stdLibraries, searchPaths, mxHdInfo, apiName);
 }
+
+////////////////////////////////////////////////////////////////////////////////
+// Helper functions to create an anonymized HdMaterialNetwork2
+//
+
+static bool
+_IsTopologicalShader(TfToken const& nodeId)
+{
+    static const TfToken::HashSet topologicalTokenSet(
+        _topologicalTokens->allTokens.begin(),
+        _topologicalTokens->allTokens.end());
+
+    if (nodeId == _topologicalTokens->ND_dot_filename) {
+        return true;
+    }
+
+    SdrRegistry &sdrRegistry = SdrRegistry::GetInstance();
+    const SdrShaderNodeConstPtr sdrNode = 
+        sdrRegistry.GetShaderNodeByIdentifierAndType(nodeId, _tokens->mtlx);
+
+    return sdrNode && topologicalTokenSet.count(sdrNode->GetFamily()) > 0;
+}
+
+// Build the topoNetwork, equivalent to the given hdNetwork but anonymized and 
+// stripped of non-topological parameters to better re-use the generated shader.  
+size_t _BuildEquivalentMaterialNetwork(
+    HdMaterialNetwork2 const& hdNetwork,
+    HdMaterialNetwork2* topoNetwork,
+    HdAnnonNodePathMap* annonNodePathMap)
+{
+    // The goal here is to strip all local names in the network paths in order 
+    // to produce MaterialX data that does not have uniform parameter names 
+    // that vary based on USD node names.
+    // We also want to strip all non-topological parameters in order to get a 
+    // shader that has default values for all parameters and can be re-used.
+    annonNodePathMap->clear();
+
+    // Annonymized paths will be of the form:
+    //   /NG_Anonymized/N0, /NG_Anonymized/N1, /NG_Anonymized/N2...
+    SdfPath annonBaseName(_tokens->NG_Anonymized);
+
+    // Create anonymized names for each of the nodes in the material network. 
+    // To do this we process the network in a depth-first traversal starting
+    // at the terminals. This provides a stable traversal and consistant 
+    // anonymized renaming that will not be affected by the ordering of the 
+    // SdfPaths in the hdNetwork. 
+    size_t nodeCounter = 0;
+    std::vector<const SdfPath*> pathsToTraverse;
+    for (const auto& terminal : hdNetwork.terminals) {
+        const auto& connection = terminal.second;
+        pathsToTraverse.push_back(&(connection.upstreamNode));
+    }
+    while (!pathsToTraverse.empty()) {
+        const SdfPath *path = pathsToTraverse.back();
+        pathsToTraverse.pop_back();
+
+        if (!annonNodePathMap->count(*path)) {
+            const HdMaterialNode2& node = hdNetwork.nodes.find(*path)->second;
+            (*annonNodePathMap)[*path] = annonBaseName.AppendChild(
+                TfToken("N" + std::to_string(nodeCounter++)));
+
+            for (const auto& input : node.inputConnections) {
+                for (const auto& connection : input.second) {
+                    pathsToTraverse.push_back(&(connection.upstreamNode));
+                }
+            }
+        }
+    }
+
+    // Copy the incoming hdNetwork to the topoNetwork using only the 
+    // anonymized names
+    topoNetwork->primvars = hdNetwork.primvars;
+    for (const auto& terminal : hdNetwork.terminals) {
+        topoNetwork->terminals.emplace(
+            terminal.first,
+            HdMaterialConnection2 { 
+                (*annonNodePathMap)[terminal.second.upstreamNode],
+                terminal.second.upstreamOutputName });
+    }
+    for (const auto& nodePair : hdNetwork.nodes) {
+        const HdMaterialNode2& inNode = nodePair.second;
+
+        HdMaterialNode2 outNode;
+        outNode.nodeTypeId = inNode.nodeTypeId;
+        if (_IsTopologicalShader(inNode.nodeTypeId)) {
+            // Topological nodes have parameters that affect topology. 
+            // We can not strip them.
+            outNode.parameters = inNode.parameters;
+        } else {
+            // Parameters that are color managed are also topological as they
+            // result in different nodes being added in the MaterialX graph
+            for (const auto& param: inNode.parameters) {
+                const auto colorManagedInput = 
+                    SdfPath::StripPrefixNamespace(param.first.GetString(),
+                                                  SdfFieldKeys->ColorSpace);
+                // If this parameter is to indicate a colorspace on a color 
+                // managed input, find and add that corresponding input
+                if (colorManagedInput.second) {
+                    outNode.parameters.insert(param);
+
+                    // Get the parameter value for the input
+                    const TfToken colorInputParam(colorManagedInput.first);
+                    const auto colorInputIt =
+                        inNode.parameters.find(colorInputParam);
+                    if (colorInputIt != inNode.parameters.end()) {
+                        VtValue colorInputValue = colorInputIt->second;
+
+                        // Use an empty asset for color managed files
+                        if (colorInputValue.IsHolding<SdfAssetPath>()) {
+                            colorInputValue = VtValue(SdfAssetPath());
+                        }
+                        outNode.parameters.emplace(
+                            colorInputParam, 
+                            colorInputValue); 
+                    }
+                }
+            }
+        }
+
+        for (const auto& connPair : inNode.inputConnections) {
+            std::vector<HdMaterialConnection2> outConn;
+            for (const auto& inConn : connPair.second) {
+                outConn.emplace_back(
+                    HdMaterialConnection2 { 
+                        (*annonNodePathMap)[inConn.upstreamNode], 
+                        inConn.upstreamOutputName });
+            }
+            outNode.inputConnections.emplace(connPair.first, std::move(outConn));
+        }
+        topoNetwork->nodes.emplace(
+            (*annonNodePathMap)[nodePair.first], std::move(outNode));
+    }
+
+    // Build the topo hash from the topo network
+    Tf_HashState topoHash;
+    for (const auto& terminal : topoNetwork->terminals) {
+        TfHashAppend(topoHash, terminal.first);
+        TfHashAppend(topoHash, terminal.second.upstreamNode.GetName());
+    }
+    for (const auto& node : topoNetwork->nodes) {
+        TfHashAppend(topoHash, node.first.GetName());
+        TfHashAppend(topoHash, node.second.nodeTypeId);
+        for (const auto& param : node.second.parameters) {
+            TfHashAppend(topoHash, param.first);
+            TfHashAppend(topoHash, param.second.GetHash());
+        }
+        for (const auto& connection : node.second.inputConnections) {
+            TfHashAppend(topoHash, connection.first);
+            for (const auto& source : connection.second) {
+                TfHashAppend(topoHash, source.upstreamNode.GetName());
+                TfHashAppend(topoHash, source.upstreamOutputName);
+            }
+        }
+    }
+
+    return topoHash.GetCode();
+}
+
 
 mx::ShaderPtr
 HdSt_ApplyMaterialXFilter(
@@ -1559,80 +1432,84 @@
 {
     // Check if the Terminal is a MaterialX Node
     SdrRegistry &sdrRegistry = SdrRegistry::GetInstance();
-    const SdrShaderNodeConstPtr mtlxSdrNode =
-        sdrRegistry.GetShaderNodeByIdentifierAndType(terminalNode.nodeTypeId,
+    const SdrShaderNodeConstPtr mtlxSdrNode = 
+        sdrRegistry.GetShaderNodeByIdentifierAndType(terminalNode.nodeTypeId, 
                                                      _tokens->mtlx);
-
-    if (mtlxSdrNode) {
-        TRACE_FUNCTION_SCOPE("ApplyMaterialXFilter: Found Mtlx Node.")
-
-        // Anonymize the network to make sure shader code does not depend
-        // on node names:
-        HdMtlxNodePathMap nodePathMap;
-        HdMaterialNetwork2 topoNetwork;
-        auto topoHash = _BuildEquivalentMaterialNetwork(*hdNetwork, &topoNetwork, &nodePathMap);
-        SdfPath anonymTerminalNodePath = nodePathMap[terminalNodePath];
-
-        mx::ShaderPtr glslfxShader;
-        const TfToken materialTagToken(_GetMaterialTag(*hdNetwork, terminalNode));
-        const bool bindlessTexturesEnabled =
-            resourceRegistry->GetHgi()->GetCapabilities()->IsSet(
-                HgiDeviceCapabilitiesBitsBindlessTextures);
-        const TfToken apiName = resourceRegistry->GetHgi()->GetAPIName();
-
-        // Utilize the Resource Registry to cache the generated MaterialX glslfx Shader
-        Tf_HashState shaderHash;
-        TfHashAppend(shaderHash, topoHash);
-        TfHashAppend(shaderHash, materialTagToken);
-        HdInstance<mx::ShaderPtr> glslfxInstance =
-            resourceRegistry->RegisterMaterialXShader(shaderHash.GetCode());
-
-        if (glslfxInstance.IsFirstInstance()) {
-            try {
-                glslfxShader = _GenerateMaterialXShader(
-                    topoNetwork, materialPath, terminalNode, anonymTerminalNodePath,
-                    materialTagToken, apiName, bindlessTexturesEnabled);
-            } catch (mx::Exception& exception) {
-                TF_CODING_ERROR("Unable to create the Glslfx Shader.\n"
-                    "MxException: %s", exception.what());
-            }
-
-            // Store the mx::ShaderPtr
-            glslfxInstance.SetValue(glslfxShader);
-
-        } else {
-            // Get the mx::ShaderPtr from the resource registry
-            glslfxShader = glslfxInstance.GetValue();
-
-        }
-
-        // Add a Fallback DomeLight texture node to the network
-        _AddFallbackDomeLightTextureNode(hdNetwork, terminalNodePath);
-
-        // Add material parameters from the original network
-        _AddMaterialXParams(glslfxShader, hdNetwork, terminalNodePath, nodePathMap,
-                            materialParams);
-
-        // Create a new terminal node with the glslfxShader
-        if (glslfxShader) {
-            const std::string glslfxSourceCode =
-                glslfxShader->getSourceCode(mx::Stage::PIXEL);
-            SdrShaderNodeConstPtr sdrNode =
-                sdrRegistry.GetShaderNodeFromSourceCode(glslfxSourceCode,
-                                                        HioGlslfxTokens->glslfx,
-                                                        NdrTokenMap()); // metadata
-            HdMaterialNode2 newTerminalNode;
-            newTerminalNode.nodeTypeId = sdrNode->GetIdentifier();
-            newTerminalNode.inputConnections = terminalNode.inputConnections;
-            newTerminalNode.parameters = terminalNode.parameters;
-
-            // Replace the original terminalNode with this newTerminalNode
-            hdNetwork->nodes[terminalNodePath] = newTerminalNode;
-        }
-
-        return glslfxShader;
-    }
-    return nullptr;
+    if (!mtlxSdrNode) {
+        return nullptr;
+    }
+
+    TRACE_FUNCTION_SCOPE("ApplyMaterialXFilter: Found Mtlx Node.")
+
+    // Anonymize the network to make sure shader code does not depend
+    // on node names
+    HdAnnonNodePathMap annonNodePathMap;
+    HdMaterialNetwork2 annonNetwork;
+    auto topoHash = _BuildEquivalentMaterialNetwork(
+        *hdNetwork, &annonNetwork, &annonNodePathMap);
+    SdfPath anonTerminalNodePath = annonNodePathMap[terminalNodePath];
+
+    mx::ShaderPtr glslfxShader;
+    const TfToken materialTag(_GetMaterialTag(*hdNetwork, terminalNode));
+    const bool bindlessTexturesEnabled = 
+        resourceRegistry->GetHgi()->GetCapabilities()->IsSet(
+            HgiDeviceCapabilitiesBitsBindlessTextures);
+    const TfToken apiName = resourceRegistry->GetHgi()->GetAPIName();
+
+    // Use the Resource Registry to cache the generated MaterialX 
+    // glslfx Shader
+    Tf_HashState shaderHash;
+    TfHashAppend(shaderHash, topoHash);
+    TfHashAppend(shaderHash, materialTag);
+    HdInstance<mx::ShaderPtr> glslfxInstance =
+        resourceRegistry->RegisterMaterialXShader(shaderHash.GetCode());
+
+    if (glslfxInstance.IsFirstInstance()) {
+        try {
+            glslfxShader = _GenerateMaterialXShader(
+                annonNetwork, materialPath, terminalNode, 
+                anonTerminalNodePath, materialTag, apiName, 
+                bindlessTexturesEnabled);
+        } catch (mx::Exception& exception) {
+            TF_CODING_ERROR("Unable to create the Glslfx Shader.\n"
+                "MxException: %s", exception.what());
+        }
+
+        // Store the mx::ShaderPtr
+        glslfxInstance.SetValue(glslfxShader);
+    }
+    else {
+        // Get the mx::ShaderPtr from the resource registry
+        glslfxShader = glslfxInstance.GetValue();
+    }
+
+    // Add a Fallback DomeLight texture node to the network
+    _AddFallbackDomeLightTextureNode(hdNetwork, terminalNodePath);
+
+    // Add material parameters from the original network
+    _AddMaterialXParams(
+        glslfxShader, hdNetwork, terminalNodePath,
+        annonNodePathMap, materialParams);
+
+    // Create a new terminal node with the glslfxShader
+    if (glslfxShader) {
+        const std::string glslfxSourceCode =
+            glslfxShader->getSourceCode(mx::Stage::PIXEL);
+        SdrShaderNodeConstPtr sdrNode =
+            sdrRegistry.GetShaderNodeFromSourceCode(
+                glslfxSourceCode,
+                HioGlslfxTokens->glslfx,
+                NdrTokenMap()); // metadata
+        HdMaterialNode2 newTerminalNode;
+        newTerminalNode.nodeTypeId = sdrNode->GetIdentifier();
+        newTerminalNode.inputConnections = terminalNode.inputConnections;
+        newTerminalNode.parameters = terminalNode.parameters;
+
+        // Replace the original terminalNode with this newTerminalNode
+        hdNetwork->nodes[terminalNodePath] = newTerminalNode;
+    }
+
+    return glslfxShader;
 }
 
 PXR_NAMESPACE_CLOSE_SCOPE