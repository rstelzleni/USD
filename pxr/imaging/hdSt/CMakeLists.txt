--- conflicted
+++ resolved
@@ -209,12 +209,21 @@
         shaders/visibility.glslfx
         shaders/volume.glslfx
         textures/fallbackBlackDomeLight.png
-        testenv/testHdstQualifiers/testQualifiers.glslfx
 
     DOXYGEN_FILES
         overview.dox
 )
 
+pxr_build_test(testHdStQualifiers
+    LIBRARIES
+        hdSt
+        hgi
+        hio
+        hd
+    CPPFILES
+        testenv/testHdStQualifiers.cpp
+)
+
 if (X11_FOUND OR APPLE)
 pxr_build_test(testHdStBasicDrawing
     LIBRARIES
@@ -227,7 +236,6 @@
 )
 endif()
 
-<<<<<<< HEAD
 if (X11_FOUND)
 pxr_build_test(testHdStBarAllocationLimit
     LIBRARIES
@@ -585,28 +593,44 @@
 )
 endif()
 
+if (X11_FOUND)
+# Most HdSt tests require setup of a GL context and window. This is the 
+# exception.
+pxr_register_test(testHdStBufferSource
+    COMMAND "${CMAKE_INSTALL_PREFIX}/tests/testHdStBufferSource"
+    EXPECTED_RETURN_CODE 0
+    TESTENV testHdStBufferSource
+    ENV
+        TF_DEBUG=HD_SAFE_MODE
+)
+endif()
+
+if (${PXR_HEADLESS_TEST_MODE})
+    message(STATUS "Skipping ${PXR_PACKAGE} tests because PXR_HEADLESS_TEST_MODE is ON")
+    return()
+endif()
+
+# Unlike most hdSt tests currently, testHdStQualifiers can run on all platforms.
+pxr_install_test_dir(
+    SRC testenv/testHdStQualifiers
+    DEST testHdStQualifiers
+)
+
+pxr_register_test(testHdStQualifiers
+    COMMAND "${CMAKE_INSTALL_PREFIX}/tests/testHdStQualifiers --offscreen --flatQF FlatMember --nopersQF NoPerspectiveMember --centroidQF CentroidMember --sampleQF SampleMember"
+    EXPECTED_RETURN_CODE 0
+    TESTENV testHdStQualifiers
+    ENV
+        TF_DEBUG=HD_SAFE_MODE
+)
+
 if (APPLE)
-    message(STATUS "Skipping ${PXR_PACKAGE} tests because they are currently unsupported on macOS")
+    message(STATUS "Skipping rest of ${PXR_PACKAGE} tests because they are currently unsupported on macOS")
     return()
 endif()
 
 if (WIN32)
-    message(STATUS "Skipping ${PXR_PACKAGE} tests because they are currently unsupported on Windows")
-    return()
-endif()
-
-# Most HdSt tests require setup of a GL context and window. This is the 
-# exception.
-pxr_register_test(testHdStBufferSource
-    COMMAND "${CMAKE_INSTALL_PREFIX}/tests/testHdStBufferSource"
-    EXPECTED_RETURN_CODE 0
-    TESTENV testHdStBufferSource
-    ENV
-        TF_DEBUG=HD_SAFE_MODE
-)
-
-if (${PXR_HEADLESS_TEST_MODE})
-    message(STATUS "Skipping ${PXR_PACKAGE} tests because PXR_HEADLESS_TEST_MODE is ON")
+    message(STATUS "Skipping rest of ${PXR_PACKAGE} tests because they are currently unsupported on Windows")
     return()
 endif()
 
@@ -3386,26 +3410,4 @@
     ENV
         TF_DEBUG=HD_SAFE_MODE
 )
-endif() # TARGET shared_libs
-=======
-if (WIN32 OR APPLE)
-pxr_install_test_dir(
-    SRC testenv/testHdStQualifiers
-    DEST testHdStQualifiers
-)
-
-pxr_build_test(testHdStQualifiers
-    LIBRARIES
-        hdSt
-        hd
-        garch
-        glf
-    CPPFILES
-        testenv/testHdStQualifiers.cpp
-)
-
-pxr_register_test(testHdStQualifiers
-    COMMAND "${CMAKE_INSTALL_PREFIX}/tests/testHdStQualifiers --offscreen --flatQF FlatMember --nopersQF NoPerspectiveMember --centroidQF CentroidMember --sampleQF SampleMember"
-)
-endif()
->>>>>>> 545f8798
+endif() # TARGET shared_libs