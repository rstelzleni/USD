//
// Copyright 2020 Pixar
//
// Licensed under the terms set forth in the LICENSE.txt file available at
// https://openusd.org/license.
//
#include "pxr/base/tf/diagnostic.h"

#include "pxr/imaging/hgiVulkan/buffer.h"
#include "pxr/imaging/hgiVulkan/commandBuffer.h"
#include "pxr/imaging/hgiVulkan/commandQueue.h"
#include "pxr/imaging/hgiVulkan/conversions.h"
#include "pxr/imaging/hgiVulkan/device.h"
#include "pxr/imaging/hgiVulkan/diagnostic.h"
#include "pxr/imaging/hgiVulkan/garbageCollector.h"
#include "pxr/imaging/hgiVulkan/hgi.h"

PXR_NAMESPACE_OPEN_SCOPE


HgiVulkanBuffer::HgiVulkanBuffer(
    HgiVulkan* hgi,
    HgiVulkanDevice* device,
    HgiBufferDesc const& desc)
    : HgiBuffer(desc)
    , _device(device)
    , _vkBuffer(nullptr)
    , _vmaAllocation(nullptr)
    , _inflightBits(0)
    , _stagingBuffer(nullptr)
    , _cpuStagingAddress(nullptr)
{
    if (_descriptor.byteSize == 0) {
        TF_CODING_ERROR("The size of buffer [%p] is zero.", this);
        return;
    }

    VmaAllocator vma = device->GetVulkanMemoryAllocator();

    VkBufferCreateInfo bi = {VK_STRUCTURE_TYPE_BUFFER_CREATE_INFO};
<<<<<<< HEAD
    bi.size = _descriptor.byteSize;
    bi.usage = HgiVulkanConversions::GetBufferUsage(_descriptor.usage);
    bi.usage |= VK_BUFFER_USAGE_TRANSFER_SRC_BIT | 
=======
    bi.size = desc.byteSize;
    bi.usage = HgiVulkanConversions::GetBufferUsage(desc.usage);
    bi.usage |= VK_BUFFER_USAGE_TRANSFER_SRC_BIT |
>>>>>>> 7c603a9c
                VK_BUFFER_USAGE_TRANSFER_DST_BIT;
    bi.sharingMode = VK_SHARING_MODE_EXCLUSIVE; // gfx queue only

    // Create buffer with memory allocated and bound.
    // Equivalent to: vkCreateBuffer, vkAllocateMemory, vkBindBufferMemory
    // XXX On VK_PHYSICAL_DEVICE_TYPE_INTEGRATED_GPU it may be beneficial to
    // skip staging buffers and use DEVICE_LOCAL | HOST_VISIBLE_BIT since all
    // memory is shared between CPU and GPU.
    VmaAllocationCreateInfo ai = {};
    ai.preferredFlags = VK_MEMORY_PROPERTY_DEVICE_LOCAL_BIT; // GPU efficient

    TF_VERIFY_VK_RESULT(vmaCreateBuffer(vma,&bi,&ai,&_vkBuffer,&_vmaAllocation,0));

    // Debug label
    if (!_descriptor.debugName.empty()) {
        std::string debugLabel = "Buffer " + _descriptor.debugName;
        HgiVulkanSetDebugName(
            device,
            (uint64_t)_vkBuffer,
            VK_OBJECT_TYPE_BUFFER,
            debugLabel.c_str());
    }

    if (_descriptor.initialData) {
        // Use a 'staging buffer' to schedule uploading the 'initialData' to
        // the device-local GPU buffer.
        HgiBufferDesc stagingDesc = _descriptor;
        if (!stagingDesc.debugName.empty()) {
            stagingDesc.debugName = "Staging Buffer for " + stagingDesc.debugName;
        }

        HgiVulkanBuffer* stagingBuffer = CreateStagingBuffer(_device, stagingDesc);
        VkBuffer vkStagingBuf = stagingBuffer->GetVulkanBuffer();

        HgiVulkanCommandQueue* queue = device->GetCommandQueue();
        HgiVulkanCommandBuffer* cb = queue->AcquireResourceCommandBuffer();
        VkCommandBuffer vkCmdBuf = cb->GetVulkanCommandBuffer();

        // Copy data from staging buffer to device-local buffer.
        VkBufferCopy copyRegion = {};
        copyRegion.srcOffset = 0;
        copyRegion.dstOffset = 0;
        copyRegion.size = stagingDesc.byteSize;
        vkCmdCopyBuffer(vkCmdBuf, vkStagingBuf, _vkBuffer, 1, &copyRegion);

        // We don't know if this buffer is a static (immutable) or
        // dynamic (animated) buffer. We assume that most buffers are
        // static and schedule garbage collection of staging resource.
        HgiBufferHandle stagingHandle(stagingBuffer, 0);
        hgi->TrashObject(
            &stagingHandle,
            hgi->GetGarbageCollector()->GetBufferList());
    }

    _descriptor.initialData = nullptr;
}

HgiVulkanBuffer::HgiVulkanBuffer(
    HgiVulkanDevice* device,
    VkBuffer vkBuffer,
    VmaAllocation vmaAllocation,
    HgiBufferDesc const& desc)
    : HgiBuffer(desc)
    , _device(device)
    , _vkBuffer(vkBuffer)
    , _vmaAllocation(vmaAllocation)
    , _inflightBits(0)
    , _stagingBuffer(nullptr)
    , _cpuStagingAddress(nullptr)
{
}

HgiVulkanBuffer::~HgiVulkanBuffer()
{
    if (_cpuStagingAddress && _stagingBuffer) {
        vmaUnmapMemory(
            _device->GetVulkanMemoryAllocator(),
            _stagingBuffer->GetVulkanMemoryAllocation());
        _cpuStagingAddress = nullptr;
    }

    delete _stagingBuffer;
    _stagingBuffer = nullptr;

    vmaDestroyBuffer(
        _device->GetVulkanMemoryAllocator(),
        _vkBuffer,
        _vmaAllocation);
}

size_t
HgiVulkanBuffer::GetByteSizeOfResource() const
{
    return _descriptor.byteSize;
}

uint64_t
HgiVulkanBuffer::GetRawResource() const
{
    return (uint64_t) _vkBuffer;
}

void*
HgiVulkanBuffer::GetCPUStagingAddress()
{
    if (!_stagingBuffer) {
        HgiBufferDesc stagingDesc = _descriptor;
        stagingDesc.initialData = nullptr;
        if (!stagingDesc.debugName.empty()) {
            stagingDesc.debugName = "Staging Buffer for " + stagingDesc.debugName;
        }

        _stagingBuffer = CreateStagingBuffer(_device, stagingDesc);
    }

    if (!_cpuStagingAddress) {
        TF_VERIFY_VK_RESULT(
            vmaMapMemory(
                _device->GetVulkanMemoryAllocator(),
                _stagingBuffer->GetVulkanMemoryAllocation(),
                &_cpuStagingAddress)
        );
    }

    // This lets the client code memcpy into the staging buffer directly.
    // The staging data must be explicitely copied to the device-local
    // GPU buffer via CopyBufferCpuToGpu cmd by the client.
    return _cpuStagingAddress;
}

bool
HgiVulkanBuffer::IsCPUStagingAddress(const void* address) const
{
    return (address == _cpuStagingAddress);
}

VkBuffer
HgiVulkanBuffer::GetVulkanBuffer() const
{
    return _vkBuffer;
}

VmaAllocation
HgiVulkanBuffer::GetVulkanMemoryAllocation() const
{
    return _vmaAllocation;
}

HgiVulkanBuffer*
HgiVulkanBuffer::GetStagingBuffer() const
{
    return _stagingBuffer;
}

HgiVulkanDevice*
HgiVulkanBuffer::GetDevice() const
{
    return _device;
}

uint64_t &
HgiVulkanBuffer::GetInflightBits()
{
    return _inflightBits;
}

HgiVulkanBuffer*
HgiVulkanBuffer::CreateStagingBuffer(
    HgiVulkanDevice* device,
    HgiBufferDesc const& desc)
{
    VmaAllocator vma = device->GetVulkanMemoryAllocator();

    VkBufferCreateInfo bi = {VK_STRUCTURE_TYPE_BUFFER_CREATE_INFO};
    bi.size = desc.byteSize;
    bi.usage = HgiVulkanConversions::GetBufferUsage(desc.usage);
    bi.usage |= VK_BUFFER_USAGE_TRANSFER_SRC_BIT |
                VK_BUFFER_USAGE_TRANSFER_DST_BIT;
    bi.sharingMode = VK_SHARING_MODE_EXCLUSIVE; // gfx queue only

    VmaAllocationCreateInfo ai = {};
    ai.requiredFlags =
        VK_MEMORY_PROPERTY_HOST_VISIBLE_BIT | // CPU access (mem map)
        VK_MEMORY_PROPERTY_HOST_COHERENT_BIT; // Dont have to manually flush

    VkBuffer buffer = 0;
    VmaAllocation alloc = 0;
    TF_VERIFY_VK_RESULT(vmaCreateBuffer(vma, &bi, &ai, &buffer, &alloc, 0));

    // Map the (HOST_VISIBLE) buffer and upload data
    if (desc.initialData) {
        void* map;
        TF_VERIFY_VK_RESULT(vmaMapMemory(vma, alloc, &map));
        memcpy(map, desc.initialData, desc.byteSize);
        vmaUnmapMemory(vma, alloc);
    }

    // Return new staging buffer (caller manages lifetime)
    return new HgiVulkanBuffer(device, buffer, alloc, desc);
}

PXR_NAMESPACE_CLOSE_SCOPE<|MERGE_RESOLUTION|>--- conflicted
+++ resolved
@@ -38,15 +38,9 @@
     VmaAllocator vma = device->GetVulkanMemoryAllocator();
 
     VkBufferCreateInfo bi = {VK_STRUCTURE_TYPE_BUFFER_CREATE_INFO};
-<<<<<<< HEAD
     bi.size = _descriptor.byteSize;
     bi.usage = HgiVulkanConversions::GetBufferUsage(_descriptor.usage);
-    bi.usage |= VK_BUFFER_USAGE_TRANSFER_SRC_BIT | 
-=======
-    bi.size = desc.byteSize;
-    bi.usage = HgiVulkanConversions::GetBufferUsage(desc.usage);
     bi.usage |= VK_BUFFER_USAGE_TRANSFER_SRC_BIT |
->>>>>>> 7c603a9c
                 VK_BUFFER_USAGE_TRANSFER_DST_BIT;
     bi.sharingMode = VK_SHARING_MODE_EXCLUSIVE; // gfx queue only
 
@@ -58,7 +52,9 @@
     VmaAllocationCreateInfo ai = {};
     ai.preferredFlags = VK_MEMORY_PROPERTY_DEVICE_LOCAL_BIT; // GPU efficient
 
-    TF_VERIFY_VK_RESULT(vmaCreateBuffer(vma,&bi,&ai,&_vkBuffer,&_vmaAllocation,0));
+    HGIVULKAN_VERIFY_VK_RESULT(
+        vmaCreateBuffer(vma,&bi,&ai,&_vkBuffer,&_vmaAllocation,0)
+    );
 
     // Debug label
     if (!_descriptor.debugName.empty()) {
@@ -75,10 +71,12 @@
         // the device-local GPU buffer.
         HgiBufferDesc stagingDesc = _descriptor;
         if (!stagingDesc.debugName.empty()) {
-            stagingDesc.debugName = "Staging Buffer for " + stagingDesc.debugName;
+            stagingDesc.debugName =
+                "Staging Buffer for " + stagingDesc.debugName;
         }
 
-        HgiVulkanBuffer* stagingBuffer = CreateStagingBuffer(_device, stagingDesc);
+        HgiVulkanBuffer* stagingBuffer = CreateStagingBuffer(
+            _device, stagingDesc);
         VkBuffer vkStagingBuf = stagingBuffer->GetVulkanBuffer();
 
         HgiVulkanCommandQueue* queue = device->GetCommandQueue();
@@ -156,14 +154,15 @@
         HgiBufferDesc stagingDesc = _descriptor;
         stagingDesc.initialData = nullptr;
         if (!stagingDesc.debugName.empty()) {
-            stagingDesc.debugName = "Staging Buffer for " + stagingDesc.debugName;
+            stagingDesc.debugName =
+                "Staging Buffer for " + stagingDesc.debugName;
         }
 
         _stagingBuffer = CreateStagingBuffer(_device, stagingDesc);
     }
 
     if (!_cpuStagingAddress) {
-        TF_VERIFY_VK_RESULT(
+        HGIVULKAN_VERIFY_VK_RESULT(
             vmaMapMemory(
                 _device->GetVulkanMemoryAllocator(),
                 _stagingBuffer->GetVulkanMemoryAllocation(),
@@ -234,12 +233,16 @@
 
     VkBuffer buffer = 0;
     VmaAllocation alloc = 0;
-    TF_VERIFY_VK_RESULT(vmaCreateBuffer(vma, &bi, &ai, &buffer, &alloc, 0));
+    HGIVULKAN_VERIFY_VK_RESULT(
+        vmaCreateBuffer(vma, &bi, &ai, &buffer, &alloc, 0)
+    );
 
     // Map the (HOST_VISIBLE) buffer and upload data
     if (desc.initialData) {
         void* map;
-        TF_VERIFY_VK_RESULT(vmaMapMemory(vma, alloc, &map));
+        HGIVULKAN_VERIFY_VK_RESULT(
+            vmaMapMemory(vma, alloc, &map)
+        );
         memcpy(map, desc.initialData, desc.byteSize);
         vmaUnmapMemory(vma, alloc);
     }
